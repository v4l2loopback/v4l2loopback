--- conflicted
+++ resolved
@@ -26,11 +26,8 @@
 #include <linux/eventpoll.h>
 #include <media/v4l2-ioctl.h>
 #include <media/v4l2-common.h>
-<<<<<<< HEAD
 #include <media/videobuf2-v4l2.h>
 #include <media/videobuf2-vmalloc.h>
-=======
->>>>>>> d1cd1185
 #include <media/v4l2-device.h>
 #include <media/v4l2-ctrls.h>
 #include <media/v4l2-event.h>
@@ -94,14 +91,6 @@
 		}                                                              \
 	} while (0)
 
-<<<<<<< HEAD
-/*
- * compatibility hacks
- */
-
-
-=======
->>>>>>> d1cd1185
 static inline void v4l2l_get_timestamp(struct v4l2_buffer *b)
 {
 	struct timespec64 ts;
@@ -342,8 +331,8 @@
 struct v4l2_loopback_device {
 	struct v4l2_device v4l2_dev;
 	struct v4l2_ctrl_handler ctrl_handler;
-	struct video_device*output;
-	struct video_device*capture;
+	struct video_device *output;
+	struct video_device *capture;
 	struct vb2_queue vidq;
 	struct mutex lock;
 	/* pixel and stream format */
@@ -711,37 +700,13 @@
 	strlcpy(cap->driver, "v4l2 loopback", sizeof(cap->driver));
 	snprintf(cap->card, labellen, dev->card_label);
 	snprintf(cap->bus_info, sizeof(cap->bus_info),
-<<<<<<< HEAD
 		 "platform:v4l2loopback-%03d", dev->capture->num);
-	cap->capabilities
-		= dev->output->device_caps
-		| dev->capture->device_caps;
-#if defined(V4L2_CAP_DEVICE_CAPS)
+
+	cap->capabilities =
+		dev->output->device_caps | dev->capture->device_caps;
 	cap->capabilities |= V4L2_CAP_DEVICE_CAPS;
-#endif
-=======
-		 "platform:v4l2loopback-%03d", device_nr);
-
-	if (dev->announce_all_caps) {
-		capabilities |= V4L2_CAP_VIDEO_CAPTURE | V4L2_CAP_VIDEO_OUTPUT;
-	} else {
-		if (dev->ready_for_capture) {
-			capabilities |= V4L2_CAP_VIDEO_CAPTURE;
-		}
-		if (dev->ready_for_output) {
-			capabilities |= V4L2_CAP_VIDEO_OUTPUT;
-		}
-	}
-
-#if LINUX_VERSION_CODE >= KERNEL_VERSION(4, 7, 0)
-	dev->vdev->device_caps =
-#endif /* >=linux-4.7.0 */
-		cap->device_caps = cap->capabilities = capabilities;
-
-	cap->capabilities |= V4L2_CAP_DEVICE_CAPS;
 
 	memset(cap->reserved, 0, sizeof(cap->reserved));
->>>>>>> d1cd1185
 	return 0;
 }
 
@@ -792,16 +757,12 @@
 static int vidioc_enum_frameintervals(struct file *file, void *fh,
 				      struct v4l2_frmivalenum *argp)
 {
-<<<<<<< HEAD
-	struct v4l2_loopback_device *dev = file_to_loopdev(file);
-	struct v4l2_loopback_opener *opener = fh_to_opener(fh);
-=======
-	struct v4l2_loopback_device *dev = v4l2loopback_getdevice(file);
-
+	struct v4l2_loopback_device *dev;
 	/* there can be only one... */
 	if (argp->index)
 		return -EINVAL;
->>>>>>> d1cd1185
+
+	dev = file_to_loopdev(file);
 
 	if (dev->ready_for_capture) {
 		if (argp->width != dev->pix_format.width ||
@@ -1196,7 +1157,6 @@
 	return 0;
 }
 #endif /* V4L2LOOPBACK_WITH_STD */
-
 
 static int v4l2loopback_set_ctrl(struct v4l2_loopback_device *dev, u32 id,
 				 s64 val)
@@ -1721,24 +1681,6 @@
 	return -EINVAL;
 }
 
-<<<<<<< HEAD
-#ifdef CONFIG_VIDEO_V4L1_COMPAT
-static int vidiocgmbuf(struct file *file, void *fh, struct video_mbuf *p)
-{
-	struct v4l2_loopback_device *dev;
-	MARK();
-
-	dev = file_to_loopdev(file);
-	p->frames = dev->buffers_number;
-	p->offsets[0] = 0;
-	p->offsets[1] = 0;
-	p->size = dev->buffer_size;
-	return 0;
-}
-#endif
-
-=======
->>>>>>> d1cd1185
 static int vidioc_subscribe_event(struct v4l2_fh *fh,
 				  const struct v4l2_event_subscription *sub)
 {
@@ -2236,33 +2178,18 @@
 	vdev->release = &video_device_release_empty;
 	vdev->minor = -1;
 #if LINUX_VERSION_CODE >= KERNEL_VERSION(4, 7, 0)
-<<<<<<< HEAD
-	vdev->device_caps = type | V4L2_CAP_READWRITE | V4L2_CAP_STREAMING;
-#ifdef V4L2_CAP_VIDEO_M2M
-	vdev->device_caps |= V4L2_CAP_VIDEO_M2M;
-#endif
-=======
 	vdev->device_caps = V4L2_CAP_VIDEO_CAPTURE | V4L2_CAP_VIDEO_OUTPUT |
 			    V4L2_CAP_READWRITE | V4L2_CAP_STREAMING;
->>>>>>> d1cd1185
 #endif /* >=linux-4.7.0 */
 
 	if (debug > 1)
 		vdev->dev_debug =
 			V4L2_DEV_DEBUG_IOCTL | V4L2_DEV_DEBUG_IOCTL_ARG;
 
-<<<<<<< HEAD
-		/* since kernel-3.7, there is a new field 'vfl_dir' that has to be
-	 * set to VFL_DIR_M2M for bidirectional devices */
-#if LINUX_VERSION_CODE >= KERNEL_VERSION(3, 7, 0)
 	if (is_output)
 		vdev->vfl_dir = VFL_DIR_TX;
 	else
 		vdev->vfl_dir = VFL_DIR_M2M;
-#endif
-=======
-	vdev->vfl_dir = VFL_DIR_M2M;
->>>>>>> d1cd1185
 
 	if (is_output) {
 		struct vb2_queue *q = &dev->vidq;
@@ -2426,18 +2353,20 @@
 	if (!dev)
 		return -ENOMEM;
 
-	if (output_nr >= 0 && capture_nr >= 0 &&
-	    output_nr == capture_nr) {
+	if (output_nr >= 0 && capture_nr >= 0 && output_nr == capture_nr) {
 		err = idr_alloc1(&v4l2loopback_index_idr, dev, &output_nr);
 		capture_nr = output_nr;
 	} else {
-		err = idr_alloc2(&v4l2loopback_index_idr, dev, &output_nr, &capture_nr);
+		err = idr_alloc2(&v4l2loopback_index_idr, dev, &output_nr,
+				 &capture_nr);
 	}
 	if (err)
 		goto out_free_dev;
 
 	dev->capture = kzalloc(sizeof(*dev->capture), GFP_KERNEL);
-	dev->output = (output_nr != capture_nr) ? kzalloc(sizeof(*dev->output), GFP_KERNEL) : dev->capture;
+	dev->output = (output_nr != capture_nr) ?
+				    kzalloc(sizeof(*dev->output), GFP_KERNEL) :
+				    dev->capture;
 
 	dprintk("creating v4l2loopback-device %d:%d\n", output_nr, capture_nr);
 
@@ -2533,12 +2462,12 @@
 	init_waitqueue_head(&dev->read_event);
 
 	MARK();
-	printk(KERN_ERR "out[%d]=%p\tcap[%d]=%p", output_nr, dev->output, capture_nr, dev->capture);
+	printk(KERN_ERR "out[%d]=%p\tcap[%d]=%p", output_nr, dev->output,
+	       capture_nr, dev->capture);
 
 	output_vdev = dev->output;
 	capture_vdev = dev->capture;
-	if(output_vdev != capture_vdev) {
-
+	if (output_vdev != capture_vdev) {
 		if (init_output_vdev(output_vdev, output_nr, dev))
 			goto out_free_handler;
 
@@ -2548,7 +2477,9 @@
 			goto out_unregister_output_vdev;
 	} else {
 		MARK();
-		if (init_vdev(output_vdev, output_nr, V4L2_CAP_VIDEO_CAPTURE | V4L2_CAP_VIDEO_OUTPUT, dev))
+		if (init_vdev(output_vdev, output_nr,
+			      V4L2_CAP_VIDEO_CAPTURE | V4L2_CAP_VIDEO_OUTPUT,
+			      dev))
 			goto out_free_handler;
 	}
 
@@ -2565,8 +2496,10 @@
 	idr_remove(&v4l2loopback_index_idr, output_nr);
 	idr_remove(&v4l2loopback_index_idr, capture_nr);
 out_free_dev:
-	if(dev->output) kfree(dev->output);
-	if(dev->capture)kfree(dev->capture);
+	if (dev->output)
+		kfree(dev->output);
+	if (dev->capture)
+		kfree(dev->capture);
 	kfree(dev);
 	return err;
 }
@@ -2582,7 +2515,7 @@
 	video_unregister_device(output_vdev);
 	video_device_release_empty(output_vdev);
 
-	if(output_vdev != capture_vdev) {
+	if (output_vdev != capture_vdev) {
 		v4l2loopback_remove_sysfs(capture_vdev);
 		video_unregister_device(capture_vdev);
 		video_device_release_empty(capture_vdev);
@@ -2590,8 +2523,10 @@
 
 	v4l2_device_unregister(&dev->v4l2_dev);
 	v4l2_ctrl_handler_free(&dev->ctrl_handler);
-	if(dev->output) kfree(dev->output);
-	if(dev->capture && (dev->capture != dev->output))kfree(dev->capture);
+	if (dev->output)
+		kfree(dev->output);
+	if (dev->capture && (dev->capture != dev->output))
+		kfree(dev->capture);
 	kfree(dev);
 }
 
@@ -2633,10 +2568,8 @@
 		else if (dev->open_count.counter > 0)
 			ret = -EBUSY;
 		else {
-			idr_remove(&v4l2loopback_index_idr,
-				   dev->output->num);
-			idr_remove(&v4l2loopback_index_idr,
-				   dev->capture->num);
+			idr_remove(&v4l2loopback_index_idr, dev->output->num);
+			idr_remove(&v4l2loopback_index_idr, dev->capture->num);
 			v4l2_loopback_remove(dev);
 			ret = 0;
 		};
@@ -2819,13 +2752,6 @@
 	.vidioc_streamon		= vidioc_streamon,
 	.vidioc_streamoff		= vidioc_streamoff,
 
-<<<<<<< HEAD
-#ifdef CONFIG_VIDEO_V4L1_COMPAT
-	.vidiocgmbuf			= vidiocgmbuf,
-#endif
-
-=======
->>>>>>> d1cd1185
 	.vidioc_subscribe_event		= vidioc_subscribe_event,
 	.vidioc_unsubscribe_event	= v4l2_event_unsubscribe,
 	// clang-format on
@@ -2958,18 +2884,4 @@
 MODULE_ALIAS_MISCDEV(MISC_DYNAMIC_MINOR);
 
 module_init(v4l2loopback_init_module);
-<<<<<<< HEAD
-module_exit(v4l2loopback_cleanup_module);
-=======
-module_exit(v4l2loopback_cleanup_module);
-
-/*
- * fake usage of unused functions
- */
-static int vidioc_queryctrl(struct file *file, void *fh,
-			    struct v4l2_queryctrl *q) __attribute__((unused));
-static int vidioc_g_ctrl(struct file *file, void *fh, struct v4l2_control *c)
-	__attribute__((unused));
-static int vidioc_s_ctrl(struct file *file, void *fh, struct v4l2_control *c)
-	__attribute__((unused));
->>>>>>> d1cd1185
+module_exit(v4l2loopback_cleanup_module);