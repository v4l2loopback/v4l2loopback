--- conflicted
+++ resolved
@@ -26,11 +26,8 @@
 #include <linux/eventpoll.h>
 #include <media/v4l2-ioctl.h>
 #include <media/v4l2-common.h>
-<<<<<<< HEAD
 #include <media/videobuf2-v4l2.h>
 #include <media/videobuf2-vmalloc.h>
-=======
->>>>>>> a572a4fe
 #include <media/v4l2-device.h>
 #include <media/v4l2-ctrls.h>
 #include <media/v4l2-event.h>
@@ -94,13 +91,6 @@
 		}                                                              \
 	} while (0)
 
-<<<<<<< HEAD
-/*
- * compatibility hacks
- */
-
-=======
->>>>>>> a572a4fe
 static inline void v4l2l_get_timestamp(struct v4l2_buffer *b)
 {
 	struct timespec64 ts;
@@ -724,12 +714,6 @@
 	snprintf(cap->bus_info, sizeof(cap->bus_info),
 		 "platform:v4l2loopback-%03d", dev->capture.vdev.num);
 
-<<<<<<< HEAD
-#if LINUX_VERSION_CODE < KERNEL_VERSION(3, 1, 0)
-	/* since 3.1.0, the v4l2-core system is supposed to set the version */
-	cap->version = V4L2LOOPBACK_VERSION_CODE;
-#endif
-
 	if (is_output) {
 		/* If this is that splited output device, it will always be an
 		 * output device. No more trick here.
@@ -739,9 +723,6 @@
 			       dev->capture.vdev.device_caps;
 		device_caps = vdev->device_caps;
 #else
-=======
-	if (dev->announce_all_caps) {
->>>>>>> a572a4fe
 		capabilities |= V4L2_CAP_VIDEO_CAPTURE | V4L2_CAP_VIDEO_OUTPUT;
 #if defined(V4L2_CAP_DEVICE_CAPS)
 		device_caps = capabilities & (~V4L2_CAP_VIDEO_CAPTURE);
@@ -768,12 +749,8 @@
 #endif
 	}
 
-<<<<<<< HEAD
 	cap->capabilities = capabilities;
-#if defined(V4L2_CAP_DEVICE_CAPS)
 	cap->device_caps = device_caps;
-=======
->>>>>>> a572a4fe
 	cap->capabilities |= V4L2_CAP_DEVICE_CAPS;
 
 	memset(cap->reserved, 0, sizeof(cap->reserved));
@@ -1473,7 +1450,6 @@
 	if (dev->buffer_size <= 0)
 		return -EINVAL;
 
-<<<<<<< HEAD
 	if (dev->timeout_image == NULL) {
 		dev->timeout_image = vzalloc(dev->buffer_size);
 		if (dev->timeout_image == NULL)
@@ -1487,10 +1463,6 @@
 			    unsigned int *num_planes,
 			    unsigned int sizes[],
 			    struct device *alloc_devs[])
-=======
-static int vidioc_subscribe_event(struct v4l2_fh *fh,
-				  const struct v4l2_event_subscription *sub)
->>>>>>> a572a4fe
 {
 	struct video_device *vdev = vb2_get_drv_priv(q);
 	struct v4l2_loopback_device *dev = video_get_drvdata(vdev);
@@ -1633,33 +1605,14 @@
 	struct v4l2_loopback_buffer *buf;
 	struct list_head *pos, *n;
 
-<<<<<<< HEAD
 	list_for_each_safe (pos, n, &dev->capture.active_bufs) {
 		buf = list_entry(pos, struct v4l2_loopback_buffer, list);
 		if (buf->vb2_v4l2_buf.vb2_buf.state == VB2_BUF_STATE_ACTIVE)
 			vb2_buffer_done(&buf->vb2_v4l2_buf.vb2_buf,
 					VB2_BUF_STATE_ERROR);
-=======
-	for (i = 0; i < dev->buffers_number; ++i) {
-		struct v4l2_buffer *b = &dev->buffers[i].buffer;
-		b->index = i;
-		b->bytesused = bytesused;
-		b->length = buffer_size;
-		b->field = V4L2_FIELD_NONE;
-		b->flags = 0;
-		b->m.offset = i * buffer_size;
-		b->memory = V4L2_MEMORY_MMAP;
-		b->sequence = 0;
-		b->timestamp.tv_sec = 0;
-		b->timestamp.tv_usec = 0;
-		b->type = V4L2_BUF_TYPE_VIDEO_CAPTURE;
-
-		v4l2l_get_timestamp(b);
->>>>>>> a572a4fe
-	}
-}
-
-<<<<<<< HEAD
+	}
+}
+
 static const struct vb2_ops capture_qops = {
 	// clang-format off
 	.queue_setup            = qops_queue_setup,
@@ -1673,21 +1626,6 @@
 	.stop_streaming         = capture_qops_stop_streaming,
 	// clang-format on
 };
-=======
-static int allocate_timeout_image(struct v4l2_loopback_device *dev)
-{
-	MARK();
-	if (dev->buffer_size <= 0)
-		return -EINVAL;
-
-	if (dev->timeout_image == NULL) {
-		dev->timeout_image = vzalloc(dev->buffer_size);
-		if (dev->timeout_image == NULL)
-			return -ENOMEM;
-	}
-	return 0;
-}
->>>>>>> a572a4fe
 
 /* fills and register video device */
 static int init_entity(struct v4l2_loopback_entity *entity, int nr, int type,
@@ -1723,19 +1661,6 @@
 	if (debug > 1)
 		vdev->dev_debug =
 			V4L2_DEV_DEBUG_IOCTL | V4L2_DEV_DEBUG_IOCTL_ARG;
-
-<<<<<<< HEAD
-		/* since kernel-3.7, there is a new field 'vfl_dir' that has to be
-	 * set to VFL_DIR_M2M for bidirectional devices */
-#if LINUX_VERSION_CODE >= KERNEL_VERSION(3, 7, 0)
-	if (is_output)
-		vdev->vfl_dir = VFL_DIR_TX;
-	else
-		vdev->vfl_dir = VFL_DIR_M2M;
-#endif
-=======
-	vdev->vfl_dir = VFL_DIR_M2M;
->>>>>>> a572a4fe
 
 	q->type = type;
 	q->io_modes = VB2_MMAP | VB2_USERPTR | VB2_DMABUF | VB2_WRITE;
@@ -2165,7 +2090,6 @@
 	.vidioc_querycap		= vidioc_querycap,
 	.vidioc_enum_framesizes		= vidioc_enum_framesizes,
 	.vidioc_enum_frameintervals	= vidioc_enum_frameintervals,
-<<<<<<< HEAD
 
 	.vidioc_enum_output		= vidioc_enum_output,
 	.vidioc_g_output		= vidioc_g_output,
@@ -2175,26 +2099,6 @@
 	.vidioc_g_fmt_vid_out		= vidioc_g_fmt_out,
 	.vidioc_try_fmt_vid_out		= vidioc_try_fmt_out,
 	.vidioc_s_fmt_vid_out		= vidioc_s_fmt_out,
-=======
-
-	.vidioc_enum_output		= vidioc_enum_output,
-	.vidioc_g_output		= vidioc_g_output,
-	.vidioc_s_output		= vidioc_s_output,
-
-	.vidioc_enum_input		= vidioc_enum_input,
-	.vidioc_g_input			= vidioc_g_input,
-	.vidioc_s_input			= vidioc_s_input,
-
-	.vidioc_enum_fmt_vid_cap	= vidioc_enum_fmt_cap,
-	.vidioc_g_fmt_vid_cap		= vidioc_g_fmt_cap,
-	.vidioc_s_fmt_vid_cap		= vidioc_s_fmt_cap,
-	.vidioc_try_fmt_vid_cap		= vidioc_try_fmt_cap,
-
-	.vidioc_enum_fmt_vid_out	= vidioc_enum_fmt_out,
-	.vidioc_s_fmt_vid_out		= vidioc_s_fmt_out,
-	.vidioc_g_fmt_vid_out		= vidioc_g_fmt_out,
-	.vidioc_try_fmt_vid_out		= vidioc_try_fmt_out,
->>>>>>> a572a4fe
 
 #ifdef V4L2L_OVERLAY
 	.vidioc_s_fmt_vid_overlay	= vidioc_s_fmt_overlay,
@@ -2202,19 +2106,13 @@
 #endif
 
 #ifdef V4L2LOOPBACK_WITH_STD
-<<<<<<< HEAD
 	.vidioc_g_std			= vidioc_g_std,
 	.vidioc_s_std			= vidioc_s_std,
-=======
-	.vidioc_s_std			= vidioc_s_std,
-	.vidioc_g_std			= vidioc_g_std,
->>>>>>> a572a4fe
 	.vidioc_querystd		= vidioc_querystd,
 #endif /* V4L2LOOPBACK_WITH_STD */
 
 	.vidioc_g_parm			= vidioc_g_parm,
 	.vidioc_s_parm			= vidioc_s_parm,
-<<<<<<< HEAD
 
 	.vidioc_reqbufs			= vb2_ioctl_reqbufs,
 	.vidioc_create_bufs		= vb2_ioctl_create_bufs,
@@ -2282,17 +2180,6 @@
 	.vidioc_streamoff		= vb2_ioctl_streamoff,
 	.vidioc_expbuf			= vb2_ioctl_expbuf,
 
-=======
-
-	.vidioc_reqbufs			= vidioc_reqbufs,
-	.vidioc_querybuf		= vidioc_querybuf,
-	.vidioc_qbuf			= vidioc_qbuf,
-	.vidioc_dqbuf			= vidioc_dqbuf,
-
-	.vidioc_streamon		= vidioc_streamon,
-	.vidioc_streamoff		= vidioc_streamoff,
-
->>>>>>> a572a4fe
 	.vidioc_subscribe_event		= vidioc_subscribe_event,
 	.vidioc_unsubscribe_event	= v4l2_event_unsubscribe,
 	// clang-format on
@@ -2425,18 +2312,4 @@
 MODULE_ALIAS_MISCDEV(MISC_DYNAMIC_MINOR);
 
 module_init(v4l2loopback_init_module);
-<<<<<<< HEAD
-module_exit(v4l2loopback_cleanup_module);
-=======
-module_exit(v4l2loopback_cleanup_module);
-
-/*
- * fake usage of unused functions
- */
-static int vidioc_queryctrl(struct file *file, void *fh,
-			    struct v4l2_queryctrl *q) __attribute__((unused));
-static int vidioc_g_ctrl(struct file *file, void *fh, struct v4l2_control *c)
-	__attribute__((unused));
-static int vidioc_s_ctrl(struct file *file, void *fh, struct v4l2_control *c)
-	__attribute__((unused));
->>>>>>> a572a4fe
+module_exit(v4l2loopback_cleanup_module);