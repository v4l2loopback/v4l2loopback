/* -*- c-file-style: "linux" -*- */
/*
 * v4l2loopback.c  --  video4linux2 loopback driver
 *
 * Copyright (C) 2005-2009 Vasily Levin (vasaka@gmail.com)
 * Copyright (C) 2010-2019 IOhannes m zmoelnig (zmoelnig@iem.at)
 * Copyright (C) 2011 Stefan Diewald (stefan.diewald@mytum.de)
 * Copyright (C) 2012 Anton Novikov (random.plant@gmail.com)
 *
 * This program is free software; you can redistribute it and/or modify
 * it under the terms of the GNU General Public License as published by
 * the Free Software Foundation; either version 2 of the License, or
 * (at your option) any later version.
 *
 */
#include <linux/version.h>
#include <linux/vmalloc.h>
#include <linux/mm.h>
#include <linux/time.h>
#include <linux/module.h>
#include <linux/videodev2.h>
#include <linux/sched.h>
#include <linux/slab.h>
#include <linux/fs.h>
#include <linux/capability.h>
#include <linux/eventpoll.h>
#include <media/v4l2-ioctl.h>
#include <media/v4l2-common.h>
#include <media/videobuf2-v4l2.h>
#include <media/videobuf2-vmalloc.h>
#include <media/v4l2-device.h>
#include <media/v4l2-ctrls.h>
#include <media/v4l2-event.h>

#include <linux/miscdevice.h>
#include "v4l2loopback.h"

#if LINUX_VERSION_CODE < KERNEL_VERSION(4, 0, 0)
#error This module is not supported on kernels before 4.0.0.
#endif

#if defined(timer_setup) && defined(from_timer)
#define HAVE_TIMER_SETUP
#endif

#if LINUX_VERSION_CODE < KERNEL_VERSION(5, 7, 0)
#define VFL_TYPE_VIDEO VFL_TYPE_GRABBER
#endif

#define V4L2LOOPBACK_VERSION_CODE                                              \
	KERNEL_VERSION(V4L2LOOPBACK_VERSION_MAJOR, V4L2LOOPBACK_VERSION_MINOR, \
		       V4L2LOOPBACK_VERSION_BUGFIX)

MODULE_DESCRIPTION("V4L2 loopback video device");
MODULE_AUTHOR("Vasily Levin, "
	      "IOhannes m zmoelnig <zmoelnig@iem.at>,"
	      "Stefan Diewald,"
	      "Anton Novikov"
	      "et al.");
MODULE_LICENSE("GPL");

/*
 * helpers
 */
#define STRINGIFY(s) #s
#define STRINGIFY2(s) STRINGIFY(s)

#define dprintk(fmt, args...)                                                  \
	do {                                                                   \
		if (debug > 0) {                                               \
			printk(KERN_INFO "v4l2-loopback[" STRINGIFY2(          \
				       __LINE__) "]: " fmt,                    \
			       ##args);                                        \
		}                                                              \
	} while (0)

#define MARK()                                                                 \
	do {                                                                   \
		if (debug > 1) {                                               \
			printk(KERN_INFO "%s:%d[%s]\n", __FILE__, __LINE__,    \
			       __func__);                                      \
		}                                                              \
	} while (0)

#define dprintkrw(fmt, args...)                                                \
	do {                                                                   \
		if (debug > 2) {                                               \
			printk(KERN_INFO "v4l2-loopback[" STRINGIFY2(          \
				       __LINE__) "]: " fmt,                    \
			       ##args);                                        \
		}                                                              \
	} while (0)

static inline void v4l2l_get_timestamp(struct v4l2_buffer *b)
{
	struct timespec64 ts;
	ktime_get_ts64(&ts);

	b->timestamp.tv_sec = ts.tv_sec;
	b->timestamp.tv_usec = (ts.tv_nsec / NSEC_PER_USEC);
}

#if !defined(__poll_t)
typedef unsigned __poll_t;
#endif

/* module constants
 *  can be overridden during he build process using something like
 *	make KCPPFLAGS="-DMAX_DEVICES=100"
 */

/* maximum number of v4l2loopback devices that can be created */
#ifndef MAX_DEVICES
#define MAX_DEVICES 8
#endif

/* when a producer is considered to have gone stale */
#ifndef MAX_TIMEOUT
#define MAX_TIMEOUT (100 * 1000) /* in msecs */
#endif

/* max buffers that can be mapped, actually they
 * are all mapped to max_buffers buffers */
#ifndef MAX_BUFFERS
#define MAX_BUFFERS 32
#endif

/* module parameters */
static int debug = 0;
module_param(debug, int, S_IRUGO | S_IWUSR);
MODULE_PARM_DESC(debug, "debugging level (higher values == more verbose)");

#define V4L2LOOPBACK_DEFAULT_MAX_BUFFERS 2
static int max_buffers = V4L2LOOPBACK_DEFAULT_MAX_BUFFERS;
module_param(max_buffers, int, S_IRUGO);
MODULE_PARM_DESC(max_buffers,
		 "how many buffers should be allocated [DEFAULT: " STRINGIFY2(
			 V4L2LOOPBACK_DEFAULT_MAX_BUFFERS) "]");

/* how many times a device can be opened
 * the per-module default value can be overridden on a per-device basis using
 * the /sys/devices interface
 *
 * note that max_openers should be at least 2 in order to get a working system:
 *   one opener for the producer and one opener for the consumer
 *   however, we leave that to the user
 */
#define V4L2LOOPBACK_DEFAULT_MAX_OPENERS 10
static int max_openers = V4L2LOOPBACK_DEFAULT_MAX_OPENERS;
module_param(max_openers, int, S_IRUGO | S_IWUSR);
MODULE_PARM_DESC(
	max_openers,
	"how many users can open the loopback device [DEFAULT: " STRINGIFY2(
		V4L2LOOPBACK_DEFAULT_MAX_OPENERS) "]");

static int devices = -1;
module_param(devices, int, 0);
MODULE_PARM_DESC(devices, "how many devices should be created");

static int video_nr[MAX_DEVICES] = { [0 ...(MAX_DEVICES - 1)] = -1 };
module_param_array(video_nr, int, NULL, 0444);
MODULE_PARM_DESC(video_nr,
		 "video device numbers (-1=auto, 0=/dev/video0, etc.)");

static int output_nr[MAX_DEVICES] = { [0 ...(MAX_DEVICES - 1)] = -1 };
module_param_array(output_nr, int, NULL, 0444);
MODULE_PARM_DESC(output_nr,
		 "output device numbers (-1=auto, 0=/dev/video0, etc.)");

static char *card_label[MAX_DEVICES];
module_param_array(card_label, charp, NULL, 0000);
MODULE_PARM_DESC(card_label, "card labels for each device");

/* format specifications */
#define V4L2LOOPBACK_SIZE_MIN_WIDTH 48
#define V4L2LOOPBACK_SIZE_MIN_HEIGHT 32
#define V4L2LOOPBACK_SIZE_DEFAULT_MAX_WIDTH 8192
#define V4L2LOOPBACK_SIZE_DEFAULT_MAX_HEIGHT 8192

#define V4L2LOOPBACK_SIZE_DEFAULT_WIDTH 640
#define V4L2LOOPBACK_SIZE_DEFAULT_HEIGHT 480

static int max_width = V4L2LOOPBACK_SIZE_DEFAULT_MAX_WIDTH;
module_param(max_width, int, S_IRUGO);
MODULE_PARM_DESC(max_width, "maximum allowed frame width [DEFAULT: " STRINGIFY2(
				    V4L2LOOPBACK_SIZE_DEFAULT_MAX_WIDTH) "]");
static int max_height = V4L2LOOPBACK_SIZE_DEFAULT_MAX_HEIGHT;
module_param(max_height, int, S_IRUGO);
MODULE_PARM_DESC(max_height,
		 "maximum allowed frame height [DEFAULT: " STRINGIFY2(
			 V4L2LOOPBACK_SIZE_DEFAULT_MAX_HEIGHT) "]");

/* frame intervals */
#define V4L2LOOPBACK_FPS_MIN 1
#define V4L2LOOPBACK_FPS_MAX 1000

static DEFINE_IDR(v4l2loopback_index_idr);
static DEFINE_MUTEX(v4l2loopback_ctl_mutex);

static int idr_alloc1(struct idr *idr, void *ptr, int *nr)
{
	int err;

	/* allocate id, if @id >= 0, we're requesting that specific id */
	if (*nr >= 0) {
		err = idr_alloc(&v4l2loopback_index_idr, ptr, *nr, *nr + 1,
				GFP_KERNEL);
		if (err == -ENOSPC)
			err = -EEXIST;
	} else {
		err = idr_alloc(&v4l2loopback_index_idr, ptr, 0, 0, GFP_KERNEL);
	}

	if (err < 0)
		return err;

	*nr = err;
	return 0;
}

static int idr_alloc2(struct idr *idr, void *ptr, int *nr1, int *nr2)
{
	int nr1_copy = *nr1;
	int err;

	err = idr_alloc1(idr, ptr, &nr1_copy);
	if (err)
		return err;

	err = idr_alloc1(idr, ptr, nr2);
	if (err)
		idr_remove(idr, nr1_copy);
	else
		*nr1 = nr1_copy;

	return err;
}

/* control IDs */
#define V4L2LOOPBACK_CID_BASE (V4L2_CID_USER_BASE | 0xf000)
#define CID_KEEP_FORMAT (V4L2LOOPBACK_CID_BASE + 0)
#define CID_SUSTAIN_FRAMERATE (V4L2LOOPBACK_CID_BASE + 1)
#define CID_TIMEOUT (V4L2LOOPBACK_CID_BASE + 2)
#define CID_TIMEOUT_IMAGE_IO (V4L2LOOPBACK_CID_BASE + 3)

static int v4l2loopback_s_ctrl(struct v4l2_ctrl *ctrl);
static const struct v4l2_ctrl_ops v4l2loopback_ctrl_ops = {
	.s_ctrl = v4l2loopback_s_ctrl,
};
static const struct v4l2_ctrl_config v4l2loopback_ctrl_keepformat = {
	// clang-format off
	.ops	= &v4l2loopback_ctrl_ops,
	.id	= CID_KEEP_FORMAT,
	.name	= "keep_format",
	.type	= V4L2_CTRL_TYPE_BOOLEAN,
	.min	= 0,
	.max	= 1,
	.step	= 1,
	.def	= 0,
	// clang-format on
};
static const struct v4l2_ctrl_config v4l2loopback_ctrl_sustainframerate = {
	// clang-format off
	.ops	= &v4l2loopback_ctrl_ops,
	.id	= CID_SUSTAIN_FRAMERATE,
	.name	= "sustain_framerate",
	.type	= V4L2_CTRL_TYPE_BOOLEAN,
	.min	= 0,
	.max	= 1,
	.step	= 1,
	.def	= 0,
	// clang-format on
};
static const struct v4l2_ctrl_config v4l2loopback_ctrl_timeout = {
	// clang-format off
	.ops	= &v4l2loopback_ctrl_ops,
	.id	= CID_TIMEOUT,
	.name	= "timeout",
	.type	= V4L2_CTRL_TYPE_INTEGER,
	.min	= 0,
	.max	= MAX_TIMEOUT,
	.step	= 1,
	.def	= 0,
	// clang-format on
};
static const struct v4l2_ctrl_config v4l2loopback_ctrl_timeoutimageio = {
	// clang-format off
	.ops	= &v4l2loopback_ctrl_ops,
	.id	= CID_TIMEOUT_IMAGE_IO,
	.name	= "timeout_image_io",
	.type	= V4L2_CTRL_TYPE_BOOLEAN,
	.min	= 0,
	.max	= 1,
	.step	= 1,
	.def	= 0,
	// clang-format on
};

/* module structures */

/* TODO(vasaka) use typenames which are common to kernel, but first find out if
 * it is needed */
/* struct keeping state and settings of loopback device */

struct v4l2l_buffer {
	struct v4l2_buffer buffer;
	struct list_head list_head;
	int use_count;
};

struct v4l2_loopback_buffer {
	/* common v4l buffer stuff -- must be first */
	struct vb2_v4l2_buffer vb2_v4l2_buf;

	struct list_head list;
};
#define to_v4l2_loopback_buffer(buf)                                           \
	container_of(buf, struct v4l2_loopback_buffer, vb2_v4l2_buf)

struct v4l2_loopback_device {
	struct v4l2_device v4l2_dev;
	struct v4l2_ctrl_handler ctrl_handler;
	struct v4l2_loopback_entity {
		struct video_device vdev;
		struct vb2_queue vidq;
		struct list_head active_bufs; /* buffers in DQBUF order */
		struct mutex lock;
		int streaming : 1;
	} capture, output;
	/* pixel and stream format */
	struct v4l2_pix_format pix_format;
	struct v4l2_captureparm capture_param;
	unsigned long frame_jiffies;

	/* ctrls */
	int keep_format; /* CID_KEEP_FORMAT; stay ready_for_capture even when all
			    openers close() the device */
	int sustain_framerate; /* CID_SUSTAIN_FRAMERATE; duplicate frames to maintain
				  (close to) nominal framerate */

	/* buffers stuff */
	u8 *image; /* pointer to actual buffers data */
	unsigned long int imagesize; /* size of buffers data */
	int buffers_number; /* should not be big, 4 is a good choice */
	struct v4l2l_buffer buffers[MAX_BUFFERS]; /* inner driver buffers */
	int used_buffers; /* number of the actually used buffers */
	int max_openers; /* how many times can this device be opened */

	int write_position; /* number of last written frame + 1 */
	struct list_head outbufs_list; /* buffers in output DQBUF order */
	int bufpos2index
		[MAX_BUFFERS]; /* mapping of (read/write_position % used_buffers)
                        * to inner buffer index */
	long buffer_size;

	/* sustain_framerate stuff */
	struct timer_list sustain_timer;
	unsigned int reread_count;

	/* timeout stuff */
	unsigned long timeout_jiffies; /* CID_TIMEOUT; 0 means disabled */
	int timeout_image_io; /* CID_TIMEOUT_IMAGE_IO; next opener will
			       * read/write to timeout_image */
	u8 *timeout_image; /* copy of it will be captured when timeout passes */
	struct v4l2l_buffer timeout_image_buffer;
	struct timer_list timeout_timer;
	int timeout_happened;

	/* sync stuff */
	atomic_t open_count;

	int ready_for_capture; /* set to the number of writers that opened the
                                * device and negotiated format. */
	int ready_for_output; /* set to true when no writer is currently attached
			       * this differs slightly from !ready_for_capture,
			       * e.g. when using fallback images */

	int max_width;
	int max_height;

	char card_label[32];

	wait_queue_head_t read_event;
	spinlock_t lock;
};

#define cd_to_loopdev(ptr) video_get_drvdata(to_video_device((ptr)))
#define file_to_loopdev(ptr) video_get_drvdata(video_devdata((ptr)))
<<<<<<< HEAD
=======
#define is_output(dev, vdev) (((vdev) == &(dev)->output.vdev) ? 1 : 0)
>>>>>>> a11fa3fd

/* types of opener shows what opener wants to do with loopback */
enum opener_type {
	// clang-format off
	UNNEGOTIATED	= 0,
	READER		= 1,
	WRITER		= 2,
	// clang-format on
};

/* struct keeping state and type of opener */
struct v4l2_loopback_opener {
	enum opener_type type;
	int read_position; /* number of last processed frame + 1 or
			    * write_position - 1 if reader went out of sync */
	unsigned int reread_count;
	struct v4l2_buffer *buffers;
	int buffers_number; /* should not be big, 4 is a good choice */
	int timeout_image_io;

	struct v4l2_fh fh;
};

#define fh_to_opener(ptr) container_of((ptr), struct v4l2_loopback_opener, fh)

/* this is heavily inspired by the bttv driver found in the linux kernel */
struct v4l2l_format {
	char *name;
	int fourcc; /* video4linux 2 */
	int depth; /* bit/pixel */
	int flags;
};
/* set the v4l2l_format.flags to PLANAR for non-packed formats */
#define FORMAT_FLAGS_PLANAR 0x01
#define FORMAT_FLAGS_COMPRESSED 0x02

#include "v4l2loopback_formats.h"

static const unsigned int FORMATS = ARRAY_SIZE(formats);

static char *fourcc2str(unsigned int fourcc, char buf[4])
{
	buf[0] = (fourcc >> 0) & 0xFF;
	buf[1] = (fourcc >> 8) & 0xFF;
	buf[2] = (fourcc >> 16) & 0xFF;
	buf[3] = (fourcc >> 24) & 0xFF;

	return buf;
}

static const struct v4l2l_format *format_by_fourcc(int fourcc)
{
	unsigned int i;

	for (i = 0; i < FORMATS; i++) {
		if (formats[i].fourcc == fourcc)
			return formats + i;
	}

	dprintk("unsupported format '%c%c%c%c'\n", (fourcc >> 0) & 0xFF,
		(fourcc >> 8) & 0xFF, (fourcc >> 16) & 0xFF,
		(fourcc >> 24) & 0xFF);
	return NULL;
}

static void pix_format_set_size(struct v4l2_pix_format *f,
				const struct v4l2l_format *fmt,
				unsigned int width, unsigned int height)
{
	f->width = width;
	f->height = height;

	if (fmt->flags & FORMAT_FLAGS_PLANAR) {
		f->bytesperline = width; /* Y plane */
		f->sizeimage = (width * height * fmt->depth) >> 3;
	} else if (fmt->flags & FORMAT_FLAGS_COMPRESSED) {
		/* doesn't make sense for compressed formats */
		f->bytesperline = 0;
		f->sizeimage = (width * height * fmt->depth) >> 3;
	} else {
		f->bytesperline = (width * fmt->depth) >> 3;
		f->sizeimage = height * f->bytesperline;
	}
}

static int set_timeperframe(struct v4l2_loopback_device *dev,
			    struct v4l2_fract *tpf)
{
	if ((tpf->denominator < 1) || (tpf->numerator < 1)) {
		return -EINVAL;
	}
	dev->capture_param.timeperframe = *tpf;
	dev->frame_jiffies = max(1UL, msecs_to_jiffies(1000) * tpf->numerator /
					      tpf->denominator);
	return 0;
}

/* device attributes */
/* available via sysfs: /sys/devices/virtual/video4linux/video* */

static ssize_t attr_show_format(struct device *cd,
				struct device_attribute *attr, char *buf)
{
	/* gets the current format as "FOURCC:WxH@f/s", e.g. "YUYV:320x240@1000/30" */
	struct v4l2_loopback_device *dev = cd_to_loopdev(cd);
	const struct v4l2_fract *tpf;
	char buf4cc[5], buf_fps[32];

	if (!dev || !dev->ready_for_capture)
		return 0;
	tpf = &dev->capture_param.timeperframe;

	fourcc2str(dev->pix_format.pixelformat, buf4cc);
	buf4cc[4] = 0;
	if (tpf->numerator == 1)
		snprintf(buf_fps, sizeof(buf_fps), "%d", tpf->denominator);
	else
		snprintf(buf_fps, sizeof(buf_fps), "%d/%d", tpf->denominator,
			 tpf->numerator);
	return sprintf(buf, "%4s:%dx%d@%s\n", buf4cc, dev->pix_format.width,
		       dev->pix_format.height, buf_fps);
}

static ssize_t attr_store_format(struct device *cd,
				 struct device_attribute *attr, const char *buf,
				 size_t len)
{
	struct v4l2_loopback_device *dev = cd_to_loopdev(cd);
	int fps_num = 0, fps_den = 1;

	/* only fps changing is supported */
	if (sscanf(buf, "@%d/%d", &fps_num, &fps_den) > 0) {
		struct v4l2_fract f = { .numerator = fps_den,
					.denominator = fps_num };
		int err = 0;
		if ((err = set_timeperframe(dev, &f)) < 0)
			return err;
		return len;
	}
	return -EINVAL;
}

static DEVICE_ATTR(format, S_IRUGO | S_IWUSR, attr_show_format,
		   attr_store_format);

static ssize_t attr_show_buffers(struct device *cd,
				 struct device_attribute *attr, char *buf)
{
	struct v4l2_loopback_device *dev = cd_to_loopdev(cd);

	return sprintf(buf, "%d\n", dev->used_buffers);
}

static DEVICE_ATTR(buffers, S_IRUGO, attr_show_buffers, NULL);

static ssize_t attr_show_maxopeners(struct device *cd,
				    struct device_attribute *attr, char *buf)
{
	struct v4l2_loopback_device *dev = cd_to_loopdev(cd);

	return sprintf(buf, "%d\n", dev->max_openers);
}

static ssize_t attr_store_maxopeners(struct device *cd,
				     struct device_attribute *attr,
				     const char *buf, size_t len)
{
	struct v4l2_loopback_device *dev = NULL;
	unsigned long curr = 0;

	if (kstrtoul(buf, 0, &curr))
		return -EINVAL;

	dev = cd_to_loopdev(cd);

	if (dev->max_openers == curr)
		return len;

	if (dev->open_count.counter > curr) {
		/* request to limit to less openers as are currently attached to us */
		return -EINVAL;
	}

	dev->max_openers = (int)curr;

	return len;
}

static DEVICE_ATTR(max_openers, S_IRUGO | S_IWUSR, attr_show_maxopeners,
		   attr_store_maxopeners);

static void v4l2loopback_remove_sysfs(struct video_device *vdev)
{
#define V4L2_SYSFS_DESTROY(x) device_remove_file(&vdev->dev, &dev_attr_##x)

	if (vdev) {
		V4L2_SYSFS_DESTROY(format);
		V4L2_SYSFS_DESTROY(buffers);
		V4L2_SYSFS_DESTROY(max_openers);
		/* ... */
	}
}

static void v4l2loopback_create_sysfs(struct video_device *vdev)
{
	int res = 0;

#define V4L2_SYSFS_CREATE(x)                                                   \
	res = device_create_file(&vdev->dev, &dev_attr_##x);                   \
	if (res < 0)                                                           \
	break
	if (!vdev)
		return;
	do {
		V4L2_SYSFS_CREATE(format);
		V4L2_SYSFS_CREATE(buffers);
		V4L2_SYSFS_CREATE(max_openers);
		/* ... */
	} while (0);

	if (res >= 0)
		return;
	dev_err(&vdev->dev, "%s error: %d\n", __func__, res);
}

/* global module data */
/* find a device based on it's device-number (e.g. '3' for /dev/video3) */
struct v4l2loopback_lookup_cb_data {
	int device_nr;
	struct v4l2_loopback_device *device;
};
static int v4l2loopback_lookup_cb(int id, void *ptr, void *data)
{
	struct v4l2_loopback_device *device = ptr;
	struct v4l2loopback_lookup_cb_data *cbdata = data;
	if (cbdata && device) {
		if (device->output.vdev.num == cbdata->device_nr ||
		    device->capture.vdev.num == cbdata->device_nr) {
			cbdata->device = device;
			return 1;
		}
	}
	return 0;
}
static struct v4l2_loopback_device *v4l2loopback_lookup(int device_nr)
{
	struct v4l2loopback_lookup_cb_data data = {
		.device_nr = device_nr,
		.device = NULL,
	};
	int err = idr_for_each(&v4l2loopback_index_idr, &v4l2loopback_lookup_cb,
			       &data);
	return 1 == err ? data.device : NULL;
}

/* forward declarations */
static void init_buffers(struct v4l2_loopback_device *dev);
static int allocate_buffers(struct v4l2_loopback_device *dev);
static int free_buffers(struct v4l2_loopback_device *dev);
static void try_free_buffers(struct v4l2_loopback_device *dev);
static int allocate_timeout_image(struct v4l2_loopback_device *dev);
static void check_timers(struct v4l2_loopback_device *dev);
static const struct v4l2_file_operations output_fops;
static const struct v4l2_ioctl_ops output_ioctl_ops;
static const struct v4l2_file_operations capture_fops;
static const struct v4l2_ioctl_ops capture_ioctl_ops;

/* Queue helpers */
/* next functions sets buffer flags and adjusts counters accordingly */
static inline void set_done(struct v4l2l_buffer *buffer)
{
	buffer->buffer.flags &= ~V4L2_BUF_FLAG_QUEUED;
	buffer->buffer.flags |= V4L2_BUF_FLAG_DONE;
}

static inline void set_queued(struct v4l2l_buffer *buffer)
{
	buffer->buffer.flags &= ~V4L2_BUF_FLAG_DONE;
	buffer->buffer.flags |= V4L2_BUF_FLAG_QUEUED;
}

static inline void unset_flags(struct v4l2l_buffer *buffer)
{
	buffer->buffer.flags &= ~V4L2_BUF_FLAG_QUEUED;
	buffer->buffer.flags &= ~V4L2_BUF_FLAG_DONE;
}

/* V4L2 ioctl caps and params calls */
/* returns device capabilities
 * called on VIDIOC_QUERYCAP
 */
static int vidioc_querycap(struct file *file, void *fh,
			   struct v4l2_capability *cap)
{
	struct video_device *vdev = video_devdata(file);
	struct v4l2_loopback_device *dev = video_get_drvdata(vdev);
	int labellen = (sizeof(cap->card) < sizeof(dev->card_label)) ?
				     sizeof(cap->card) :
				     sizeof(dev->card_label);
<<<<<<< HEAD
	__u32 capabilities = V4L2_CAP_STREAMING | V4L2_CAP_READWRITE;
	__u32 device_caps;
=======
>>>>>>> a11fa3fd

	strlcpy(cap->driver, "v4l2 loopback", sizeof(cap->driver));
	snprintf(cap->card, labellen, dev->card_label);
	snprintf(cap->bus_info, sizeof(cap->bus_info),
		 "platform:v4l2loopback-%03d", dev->capture.vdev.num);
<<<<<<< HEAD

#if LINUX_VERSION_CODE >= KERNEL_VERSION(4, 7, 0)
	capabilities =
		dev->output.vdev.device_caps | dev->capture.vdev.device_caps;
	device_caps = vdev->device_caps;
#else
	capabilities |= V4L2_CAP_VIDEO_CAPTURE | V4L2_CAP_VIDEO_OUTPUT;
	if (vdev == &dev->output.vdev) {
		device_caps = capabilities & (~V4L2_CAP_VIDEO_CAPTURE);
	} else {
		device_caps = capabilities & (~V4L2_CAP_VIDEO_OUTPUT);
	}
#endif

	cap->capabilities = capabilities;
	cap->device_caps = device_caps;
	cap->capabilities |= V4L2_CAP_DEVICE_CAPS;
=======

#if LINUX_VERSION_CODE >= KERNEL_VERSION(4, 7, 0)
	cap->capabilities = dev->capture.vdev.device_caps |
			    dev->output.vdev.device_caps | V4L2_CAP_DEVICE_CAPS;
	cap->device_caps = vdev->device_caps;
#else
	cap->capabilities = V4L2_CAP_READWRITE | V4L2_CAP_STREAMING |
			    V4L2_CAP_VIDEO_CAPTURE | V4L2_CAP_VIDEO_OUTPUT |
			    V4L2_CAP_DEVICE_CAPS;
	cap->device_caps = V4L2_CAP_READWRITE | V4L2_CAP_STREAMING |
			   (is_output(dev, vdev) ? V4L2_CAP_VIDEO_OUTPUT :
							 V4L2_CAP_VIDEO_CAPTURE);
#endif /* >=linux-4.7.0 */
>>>>>>> a11fa3fd

	memset(cap->reserved, 0, sizeof(cap->reserved));
	return 0;
}

static int vidioc_enum_framesizes(struct file *file, void *fh,
				  struct v4l2_frmsizeenum *argp)
{
	struct v4l2_loopback_device *dev;

	/* there can be only one... */
	if (argp->index)
		return -EINVAL;

	dev = file_to_loopdev(file);
<<<<<<< HEAD
	if (dev->ready_for_capture) {
		/* format has already been negotiated
		 * cannot change during runtime
		 */
		if (argp->pixel_format != dev->pix_format.pixelformat)
			return -EINVAL;
=======
>>>>>>> a11fa3fd

	if (NULL == format_by_fourcc(argp->pixel_format))
		return -EINVAL;

	argp->type = V4L2_FRMSIZE_TYPE_CONTINUOUS;

	argp->stepwise.min_width = V4L2LOOPBACK_SIZE_MIN_WIDTH;
	argp->stepwise.min_height = V4L2LOOPBACK_SIZE_MIN_HEIGHT;

	argp->stepwise.max_width = dev->max_width;
	argp->stepwise.max_height = dev->max_height;

	argp->stepwise.step_width = 1;
	argp->stepwise.step_height = 1;

	return 0;
}

/* returns frameinterval (fps) for the set resolution
 * called on VIDIOC_ENUM_FRAMEINTERVALS
 */
static int vidioc_enum_frameintervals(struct file *file, void *fh,
				      struct v4l2_frmivalenum *argp)
{
	struct v4l2_loopback_device *dev = file_to_loopdev(file);

	/* there can be only one... */
	if (argp->index)
		return -EINVAL;

	if (argp->width < V4L2LOOPBACK_SIZE_MIN_WIDTH ||
	    argp->width > dev->max_width ||
	    argp->height < V4L2LOOPBACK_SIZE_MIN_HEIGHT ||
	    argp->height > dev->max_height ||
	    NULL == format_by_fourcc(argp->pixel_format))
		return -EINVAL;

	argp->type = V4L2_FRMIVAL_TYPE_CONTINUOUS;
	argp->stepwise.min.numerator = 1;
	argp->stepwise.min.denominator = V4L2LOOPBACK_FPS_MAX;
	argp->stepwise.max.numerator = 1;
	argp->stepwise.max.denominator = V4L2LOOPBACK_FPS_MIN;
	argp->stepwise.step.numerator = 1;
	argp->stepwise.step.denominator = 1;

	return 0;
}

/* ------------------ CAPTURE ----------------------- */

/* returns device formats
 * called on VIDIOC_ENUM_FMT, with v4l2_buf_type set to V4L2_BUF_TYPE_VIDEO_CAPTURE
 */
static int vidioc_enum_fmt_cap(struct file *file, void *fh,
			       struct v4l2_fmtdesc *f)
{
	struct v4l2_loopback_device *dev;
	MARK();
<<<<<<< HEAD
=======

>>>>>>> a11fa3fd
	dev = file_to_loopdev(file);

	if (f->index)
		return -EINVAL;
	if (dev->ready_for_capture) {
		const __u32 format = dev->pix_format.pixelformat;

		snprintf(f->description, sizeof(f->description), "[%c%c%c%c]",
			 (format >> 0) & 0xFF, (format >> 8) & 0xFF,
			 (format >> 16) & 0xFF, (format >> 24) & 0xFF);

		f->pixelformat = dev->pix_format.pixelformat;
	} else {
		return -EINVAL;
	}
	f->flags = 0;
	MARK();
	return 0;
}

/* returns current video format format fmt
 * called on VIDIOC_G_FMT, with v4l2_buf_type set to V4L2_BUF_TYPE_VIDEO_CAPTURE
 */
static int vidioc_g_fmt_cap(struct file *file, void *priv,
			    struct v4l2_format *fmt)
{
	struct v4l2_loopback_device *dev;
	MARK();

	dev = file_to_loopdev(file);

	if (!dev->ready_for_capture)
		return -EINVAL;

	fmt->fmt.pix = dev->pix_format;
	MARK();
	return 0;
}

/* checks if it is OK to change to format fmt;
 * actual check is done by inner_try_fmt_cap
 * just checking that pixelformat is OK and set other parameters, app should
 * obey this decision
 * called on VIDIOC_TRY_FMT, with v4l2_buf_type set to V4L2_BUF_TYPE_VIDEO_CAPTURE
 */
static int vidioc_try_fmt_cap(struct file *file, void *priv,
			      struct v4l2_format *fmt)
{
	struct v4l2_loopback_device *dev;
	char buf[5];

	dev = file_to_loopdev(file);

	if (0 == dev->ready_for_capture) {
		dprintk("setting fmt_cap not possible yet\n");
		return -EBUSY;
	}

	if (fmt->fmt.pix.pixelformat != dev->pix_format.pixelformat)
		return -EINVAL;

	fmt->fmt.pix = dev->pix_format;

	buf[4] = 0;
	dprintk("capFOURCC=%s\n", fourcc2str(dev->pix_format.pixelformat, buf));
	return 0;
}

/* sets new output format, if possible
 * actually format is set  by input and we even do not check it, just return
 * current one, but it is possible to set subregions of input TODO(vasaka)
 * called on VIDIOC_S_FMT, with v4l2_buf_type set to V4L2_BUF_TYPE_VIDEO_CAPTURE
 */
static int vidioc_s_fmt_cap(struct file *file, void *priv,
			    struct v4l2_format *fmt)
{
	return vidioc_try_fmt_cap(file, priv, fmt);
}

/* ------------------ OUTPUT ----------------------- */

/* returns device formats;
 * LATER: allow all formats
 * called on VIDIOC_ENUM_FMT, with v4l2_buf_type set to V4L2_BUF_TYPE_VIDEO_OUTPUT
 */
static int vidioc_enum_fmt_out(struct file *file, void *fh,
			       struct v4l2_fmtdesc *f)
{
	const struct v4l2l_format *fmt;

	if (f->index < 0 || f->index >= FORMATS)
		return -EINVAL;

	fmt = &formats[f->index];
	f->pixelformat = fmt->fourcc;
	snprintf(f->description, sizeof(f->description), "%s", fmt->name);
	f->flags = 0;

	return 0;
}

/* returns current video format format fmt */
/* NOTE: this is called from the producer
 * so if format has not been negotiated yet,
 * it should return ALL of available formats,
 * called on VIDIOC_G_FMT, with v4l2_buf_type set to V4L2_BUF_TYPE_VIDEO_OUTPUT
 */
static int vidioc_g_fmt_out(struct file *file, void *priv,
			    struct v4l2_format *fmt)
{
	struct v4l2_loopback_device *dev;
	MARK();

	dev = file_to_loopdev(file);

	/*
	 * LATER: this should return the currently valid format
	 * gstreamer doesn't like it, if this returns -EINVAL, as it
	 * then concludes that there is _no_ valid format
	 * CHECK whether this assumption is wrong,
	 * or whether we have to always provide a valid format
	 */

	fmt->fmt.pix = dev->pix_format;
	return 0;
}

/* checks if it is OK to change to format fmt;
 * if format is negotiated do not change it
 * called on VIDIOC_TRY_FMT with v4l2_buf_type set to V4L2_BUF_TYPE_VIDEO_OUTPUT
 */
static int vidioc_try_fmt_out(struct file *file, void *priv,
			      struct v4l2_format *fmt)
{
<<<<<<< HEAD
	struct video_device *vdev = video_devdata(file);
	struct v4l2_loopback_device *dev = video_get_drvdata(vdev);
=======
	struct v4l2_loopback_device *dev = file_to_loopdev(file);
>>>>>>> a11fa3fd
	__u32 w = fmt->fmt.pix.width;
	__u32 h = fmt->fmt.pix.height;
	__u32 pixfmt = fmt->fmt.pix.pixelformat;
	const struct v4l2l_format *format;
	MARK();

	w = w ? clamp_val(w, V4L2LOOPBACK_SIZE_MIN_WIDTH, dev->max_width) :
		      V4L2LOOPBACK_SIZE_DEFAULT_WIDTH;
	h = h ? clamp_val(h, V4L2LOOPBACK_SIZE_MIN_HEIGHT, dev->max_height) :
		      V4L2LOOPBACK_SIZE_DEFAULT_HEIGHT;
	dprintk("trying image %dx%d\n", w, h);
<<<<<<< HEAD

	format = format_by_fourcc(pixfmt);
	if (NULL == format)
		format = &formats[0];

	pix_format_set_size(&fmt->fmt.pix, format, w, h);

	fmt->fmt.pix.pixelformat = format->fourcc;
	fmt->fmt.pix.colorspace = V4L2_COLORSPACE_SRGB;

	if (V4L2_FIELD_ANY == fmt->fmt.pix.field)
		fmt->fmt.pix.field = V4L2_FIELD_NONE;

=======

	format = format_by_fourcc(pixfmt);
	if (NULL == format)
		format = &formats[0];

	pix_format_set_size(&fmt->fmt.pix, format, w, h);

	fmt->fmt.pix.pixelformat = format->fourcc;
	fmt->fmt.pix.colorspace = V4L2_COLORSPACE_SRGB;

	if (V4L2_FIELD_ANY == fmt->fmt.pix.field)
		fmt->fmt.pix.field = V4L2_FIELD_NONE;

>>>>>>> a11fa3fd
	return 0;
}

/* sets new output format, if possible;
 * allocate data here because we do not know if it will be streaming or
 * read/write IO
 * called on VIDIOC_S_FMT with v4l2_buf_type set to V4L2_BUF_TYPE_VIDEO_OUTPUT
 */
static int vidioc_s_fmt_out(struct file *file, void *priv,
			    struct v4l2_format *fmt)
{
<<<<<<< HEAD
	struct video_device *vdev = video_devdata(file);
	struct v4l2_loopback_device *dev = video_get_drvdata(vdev);
=======
	struct v4l2_loopback_device *dev = file_to_loopdev(file);
>>>>>>> a11fa3fd
	char buf[5];
	int ret;
	MARK();

	ret = vidioc_try_fmt_out(file, priv, fmt);

	dprintk("s_fmt_out(%d) %d...%d\n", ret, dev->ready_for_capture,
		fmt->fmt.pix.sizeimage);

	buf[4] = 0;
	dprintk("outFOURCC=%s\n", fourcc2str(fmt->fmt.pix.pixelformat, buf));

	if (ret < 0)
		return ret;

	dev->pix_format = fmt->fmt.pix;
	if (!dev->ready_for_capture) {
		dev->buffer_size = PAGE_ALIGN(dev->pix_format.sizeimage);
		fmt->fmt.pix.sizeimage = dev->buffer_size;
		allocate_buffers(dev);
	}
	return ret;
}

// #define V4L2L_OVERLAY
#ifdef V4L2L_OVERLAY
/* ------------------ OVERLAY ----------------------- */
/* currently unsupported */
/* GSTreamer's v4l2sink is buggy, as it requires the overlay to work
 * while it should only require it, if overlay is requested
 * once the gstreamer element is fixed, remove the overlay dummies
 */
#warning OVERLAY dummies
static int vidioc_g_fmt_overlay(struct file *file, void *priv,
				struct v4l2_format *fmt)
{
	return 0;
}

static int vidioc_s_fmt_overlay(struct file *file, void *priv,
				struct v4l2_format *fmt)
{
	return 0;
}
#endif /* V4L2L_OVERLAY */

/* ------------------ PARAMs ----------------------- */

/* get some data flow parameters, only capability, fps and readbuffers has
 * effect on this driver
 * called on VIDIOC_G_PARM
 */
static int vidioc_g_parm(struct file *file, void *priv,
			 struct v4l2_streamparm *parm)
{
	/* do not care about type of opener, hope these enums would always be
	 * compatible */
	struct v4l2_loopback_device *dev;
	MARK();

	dev = file_to_loopdev(file);
	parm->parm.capture = dev->capture_param;
	return 0;
}

/* get some data flow parameters, only capability, fps and readbuffers has
 * effect on this driver
 * called on VIDIOC_S_PARM
 */
static int vidioc_s_parm(struct file *file, void *priv,
			 struct v4l2_streamparm *parm)
{
	struct v4l2_loopback_device *dev;
	int err = 0;
	MARK();

	dev = file_to_loopdev(file);
	dprintk("vidioc_s_parm called frate=%d/%d\n",
		parm->parm.capture.timeperframe.numerator,
		parm->parm.capture.timeperframe.denominator);

	switch (parm->type) {
	case V4L2_BUF_TYPE_VIDEO_CAPTURE:
		if ((err = set_timeperframe(
			     dev, &parm->parm.capture.timeperframe)) < 0)
			return err;
		break;
	case V4L2_BUF_TYPE_VIDEO_OUTPUT:
		if ((err = set_timeperframe(
			     dev, &parm->parm.capture.timeperframe)) < 0)
			return err;
		break;
	default:
		return -1;
	}

	parm->parm.capture = dev->capture_param;
	return 0;
}

#ifdef V4L2LOOPBACK_WITH_STD
/* sets a tv standard, actually we do not need to handle this any special way
 * added to support effecttv
 * called on VIDIOC_S_STD
 */
static int vidioc_s_std(struct file *file, void *fh, v4l2_std_id *_std)
{
	v4l2_std_id req_std = 0, supported_std = 0;
	const v4l2_std_id all_std = V4L2_STD_ALL, no_std = 0;

	if (_std) {
		req_std = *_std;
		*_std = all_std;
	}

	/* we support everything in V4L2_STD_ALL, but not more... */
	supported_std = (all_std & req_std);
	if (no_std == supported_std)
		return -EINVAL;

	return 0;
}

/* gets a fake video standard
 * called on VIDIOC_G_STD
 */
static int vidioc_g_std(struct file *file, void *fh, v4l2_std_id *norm)
{
	if (norm)
		*norm = V4L2_STD_ALL;
	return 0;
}
/* gets a fake video standard
 * called on VIDIOC_QUERYSTD
 */
static int vidioc_querystd(struct file *file, void *fh, v4l2_std_id *norm)
{
	if (norm)
		*norm = V4L2_STD_ALL;
	return 0;
}
#endif /* V4L2LOOPBACK_WITH_STD */

static int v4l2loopback_set_ctrl(struct v4l2_loopback_device *dev, u32 id,
				 s64 val)
{
	switch (id) {
	case CID_KEEP_FORMAT:
		if (val < 0 || val > 1)
			return -EINVAL;
		dev->keep_format = val;
		try_free_buffers(
			dev); /* will only free buffers if !keep_format */
		break;
	case CID_SUSTAIN_FRAMERATE:
		if (val < 0 || val > 1)
			return -EINVAL;
		spin_lock_bh(&dev->lock);
		dev->sustain_framerate = val;
		check_timers(dev);
		spin_unlock_bh(&dev->lock);
		break;
	case CID_TIMEOUT:
		if (val < 0 || val > MAX_TIMEOUT)
			return -EINVAL;
		spin_lock_bh(&dev->lock);
		dev->timeout_jiffies = msecs_to_jiffies(val);
		check_timers(dev);
		spin_unlock_bh(&dev->lock);
		allocate_timeout_image(dev);
		break;
	case CID_TIMEOUT_IMAGE_IO:
		if (val < 0 || val > 1)
			return -EINVAL;
		dev->timeout_image_io = val;
		break;
	default:
		return -EINVAL;
	}
	return 0;
}

static int v4l2loopback_s_ctrl(struct v4l2_ctrl *ctrl)
{
	struct v4l2_loopback_device *dev = container_of(
		ctrl->handler, struct v4l2_loopback_device, ctrl_handler);
	return v4l2loopback_set_ctrl(dev, ctrl->id, ctrl->val);
}

/* returns set of device outputs, in our case there is only one
 * called on VIDIOC_ENUMOUTPUT
 */
static int vidioc_enum_output(struct file *file, void *fh,
			      struct v4l2_output *outp)
{
	__u32 index = outp->index;
	MARK();

	if (0 != index)
		return -EINVAL;

	/* clear all data (including the reserved fields) */
	memset(outp, 0, sizeof(*outp));

	outp->index = index;
	strlcpy(outp->name, "loopback in", sizeof(outp->name));
	outp->type = V4L2_OUTPUT_TYPE_ANALOG;
	outp->audioset = 0;
	outp->modulator = 0;
#ifdef V4L2LOOPBACK_WITH_STD
	outp->std = V4L2_STD_ALL;
#ifdef V4L2_OUT_CAP_STD
	outp->capabilities |= V4L2_OUT_CAP_STD;
#endif /*  V4L2_OUT_CAP_STD */
#endif /* V4L2LOOPBACK_WITH_STD */

	return 0;
}

/* which output is currently active,
 * called on VIDIOC_G_OUTPUT
 */
static int vidioc_g_output(struct file *file, void *fh, unsigned int *i)
{
	if (i)
		*i = 0;
	return 0;
}

/* set output, can make sense if we have more than one video src,
 * called on VIDIOC_S_OUTPUT
 */
static int vidioc_s_output(struct file *file, void *fh, unsigned int i)
{
	if (i)
		return -EINVAL;

	return 0;
}

/* returns set of device inputs, in our case there is only one,
 * but later I may add more
 * called on VIDIOC_ENUMINPUT
 */
static int vidioc_enum_input(struct file *file, void *fh,
			     struct v4l2_input *inp)
{
	__u32 index = inp->index;
	MARK();

	if (0 != index)
		return -EINVAL;

	/* clear all data (including the reserved fields) */
	memset(inp, 0, sizeof(*inp));

	inp->index = index;
	strlcpy(inp->name, "loopback", sizeof(inp->name));
	inp->type = V4L2_INPUT_TYPE_CAMERA;
	inp->audioset = 0;
	inp->tuner = 0;
	inp->status = 0;

#ifdef V4L2LOOPBACK_WITH_STD
	inp->std = V4L2_STD_ALL;
#ifdef V4L2_IN_CAP_STD
	inp->capabilities |= V4L2_IN_CAP_STD;
#endif
#endif /* V4L2LOOPBACK_WITH_STD */

	return 0;
}

/* which input is currently active,
 * called on VIDIOC_G_INPUT
 */
static int vidioc_g_input(struct file *file, void *fh, unsigned int *i)
{
	struct v4l2_loopback_device *dev = file_to_loopdev(file);
<<<<<<< HEAD
	if (!dev->announce_all_caps && !dev->ready_for_capture)
=======
	if (!dev->ready_for_capture)
>>>>>>> a11fa3fd
		return -ENOTTY;
	if (i)
		*i = 0;
	return 0;
}

/* set input, can make sense if we have more than one video src,
 * called on VIDIOC_S_INPUT
 */
static int vidioc_s_input(struct file *file, void *fh, unsigned int i)
{
	struct v4l2_loopback_device *dev = file_to_loopdev(file);
<<<<<<< HEAD
	if (!dev->announce_all_caps && !dev->ready_for_capture)
=======
	if (!dev->ready_for_capture)
>>>>>>> a11fa3fd
		return -ENOTTY;
	if (i == 0)
		return 0;
	return -EINVAL;
}

static int vidioc_subscribe_event(struct v4l2_fh *fh,
				  const struct v4l2_event_subscription *sub)
{
	switch (sub->type) {
	case V4L2_EVENT_CTRL:
		return v4l2_ctrl_subscribe_event(fh, sub);
	}
<<<<<<< HEAD

	return -EINVAL;
}

/* init functions */
/* frees buffers, if already allocated */
static int free_buffers(struct v4l2_loopback_device *dev)
{
	MARK();
	dprintk("freeing image@%p for dev:%p\n", dev ? dev->image : NULL, dev);
	if (dev->image) {
		vfree(dev->image);
		dev->image = NULL;
	}
	if (dev->timeout_image) {
		vfree(dev->timeout_image);
		dev->timeout_image = NULL;
	}
	dev->imagesize = 0;

	return 0;
}
/* frees buffers, if they are no longer needed */
static void try_free_buffers(struct v4l2_loopback_device *dev)
{
	MARK();
	if (0 == dev->open_count.counter && !dev->keep_format) {
		free_buffers(dev);
		dev->ready_for_capture = 0;
		dev->buffer_size = 0;
		dev->write_position = 0;
	}
}
/* allocates buffers, if buffer_size is set */
static int allocate_buffers(struct v4l2_loopback_device *dev)
{
	MARK();
	/* vfree on close file operation in case no open handles left */
	if (0 == dev->buffer_size)
		return -EINVAL;

	if (dev->image) {
		dprintk("allocating buffers again: %ld %ld\n",
			dev->buffer_size * dev->buffers_number, dev->imagesize);
		/* FIXME: prevent double allocation more intelligently! */
		if (dev->buffer_size * dev->buffers_number == dev->imagesize)
			return 0;

=======

	return -EINVAL;
}

/* init functions */
/* frees buffers, if already allocated */
static int free_buffers(struct v4l2_loopback_device *dev)
{
	MARK();
	dprintk("freeing image@%p for dev:%p\n", dev ? dev->image : NULL, dev);
	if (dev->image) {
		vfree(dev->image);
		dev->image = NULL;
	}
	if (dev->timeout_image) {
		vfree(dev->timeout_image);
		dev->timeout_image = NULL;
	}
	dev->imagesize = 0;

	return 0;
}
/* frees buffers, if they are no longer needed */
static void try_free_buffers(struct v4l2_loopback_device *dev)
{
	MARK();
	if (0 == dev->open_count.counter && !dev->keep_format) {
		free_buffers(dev);
		dev->ready_for_capture = 0;
		dev->buffer_size = 0;
		dev->write_position = 0;
	}
}
/* allocates buffers, if buffer_size is set */
static int allocate_buffers(struct v4l2_loopback_device *dev)
{
	MARK();
	/* vfree on close file operation in case no open handles left */
	if (0 == dev->buffer_size)
		return -EINVAL;

	if (dev->image) {
		dprintk("allocating buffers again: %ld %ld\n",
			dev->buffer_size * dev->buffers_number, dev->imagesize);
		/* FIXME: prevent double allocation more intelligently! */
		if (dev->buffer_size * dev->buffers_number == dev->imagesize)
			return 0;

>>>>>>> a11fa3fd
		/* if there is only one writer, no problem should occur */
		if (dev->open_count.counter == 1)
			free_buffers(dev);
		else
			return -EINVAL;
	}

	dev->imagesize = dev->buffer_size * dev->buffers_number;

	dprintk("allocating %ld = %ldx%d\n", dev->imagesize, dev->buffer_size,
		dev->buffers_number);

	dev->image = vmalloc(dev->imagesize);
	if (dev->timeout_jiffies > 0)
		allocate_timeout_image(dev);

	if (dev->image == NULL)
		return -ENOMEM;
	dprintk("vmallocated %ld bytes\n", dev->imagesize);
	MARK();
	init_buffers(dev);
	return 0;
}

/* init inner buffers, they are capture mode and flags are set as
 * for capture mod buffers */
static void init_buffers(struct v4l2_loopback_device *dev)
{
	int i;
	int buffer_size;
	int bytesused;
	MARK();

	buffer_size = dev->buffer_size;
	bytesused = dev->pix_format.sizeimage;

	for (i = 0; i < dev->buffers_number; ++i) {
		struct v4l2_buffer *b = &dev->buffers[i].buffer;
		b->index = i;
		b->bytesused = bytesused;
		b->length = buffer_size;
		b->field = V4L2_FIELD_NONE;
		b->flags = 0;
<<<<<<< HEAD
#if LINUX_VERSION_CODE < KERNEL_VERSION(3, 6, 1)
		b->input = 0;
#endif
=======
>>>>>>> a11fa3fd
		b->m.offset = i * buffer_size;
		b->memory = V4L2_MEMORY_MMAP;
		b->sequence = 0;
		b->timestamp.tv_sec = 0;
		b->timestamp.tv_usec = 0;
		b->type = V4L2_BUF_TYPE_VIDEO_CAPTURE;

		v4l2l_get_timestamp(b);
	}
	dev->timeout_image_buffer = dev->buffers[0];
	dev->timeout_image_buffer.buffer.m.offset = MAX_BUFFERS * buffer_size;
	MARK();
}

static int allocate_timeout_image(struct v4l2_loopback_device *dev)
{
	MARK();
	if (dev->buffer_size <= 0)
		return -EINVAL;

	if (dev->timeout_image == NULL) {
		dev->timeout_image = vzalloc(dev->buffer_size);
		if (dev->timeout_image == NULL)
			return -ENOMEM;
	}
	return 0;
}

static int qops_queue_setup(struct vb2_queue *q, unsigned int *num_buffers,
			    unsigned int *num_planes, unsigned int sizes[],
			    struct device *alloc_devs[])
{
	struct video_device *vdev = vb2_get_drv_priv(q);
	struct v4l2_loopback_device *dev = video_get_drvdata(vdev);
	unsigned int size;

	size = dev->buffer_size;
	if (*num_buffers > max_buffers)
		*num_buffers = max_buffers;

	/* When called with plane sizes, validate them. v4l2loopback supports
	 * single planar formats only, and requires buffers to be large enough
	 * to store a complete frame.
	 */
	if (*num_planes)
		return *num_planes != 1 || sizes[0] < size ? -EINVAL : 0;

	*num_planes = 1;
	sizes[0] = size;
	return 0;
}

static int qops_buf_init(struct vb2_buffer *vb)
{
	struct vb2_v4l2_buffer *vb_v4l2 = to_vb2_v4l2_buffer(vb);
	struct v4l2_loopback_buffer *buf = to_v4l2_loopback_buffer(vb_v4l2);

	INIT_LIST_HEAD(&buf->list);

	return 0;
}

static int qops_buf_prepare(struct vb2_buffer *vb)
{
	struct video_device *vdev = vb2_get_drv_priv(vb->vb2_queue);
	struct v4l2_loopback_device *dev = video_get_drvdata(vdev);
	unsigned long size;

	size = dev->buffer_size;
	if (vb2_plane_size(vb, 0) < size) {
		v4l2_err(&dev->v4l2_dev,
			 "%s data will not fit into plane (%lu < %lu)\n",
			 __func__, vb2_plane_size(vb, 0), size);
		return -EINVAL;
	}

	return 0;
}

static void qops_buf_finish(struct vb2_buffer *vb)
{
	struct vb2_v4l2_buffer *vb_v4l2 = to_vb2_v4l2_buffer(vb);
	struct v4l2_loopback_buffer *buf = to_v4l2_loopback_buffer(vb_v4l2);

	list_del(&buf->list);
}

static void output_qops_buf_queue(struct vb2_buffer *vb)
{
	struct video_device *vdev = vb2_get_drv_priv(vb->vb2_queue);
	struct v4l2_loopback_device *dev = video_get_drvdata(vdev);
	struct vb2_v4l2_buffer *vb_v4l2 = to_vb2_v4l2_buffer(vb);
	struct v4l2_loopback_buffer *buf = to_v4l2_loopback_buffer(vb_v4l2);

	list_add_tail(&buf->list, &dev->output.active_bufs);

	if (!dev->output.streaming)
		return;
	/* TODO: wake readers */
}

static int output_qops_start_streaming(struct vb2_queue *q, unsigned int count)
{
	struct video_device *vdev = vb2_get_drv_priv(q);
	struct v4l2_loopback_device *dev = video_get_drvdata(vdev);

	dev->output.streaming = 1;
	/* TODO: wake readers */

	return 0;
}

static void output_qops_stop_streaming(struct vb2_queue *q)
{
	struct video_device *vdev = vb2_get_drv_priv(q);
	struct v4l2_loopback_device *dev = video_get_drvdata(vdev);
	struct v4l2_loopback_buffer *buf;
	struct list_head *pos, *n;

	list_for_each_safe (pos, n, &dev->output.active_bufs) {
		buf = list_entry(pos, struct v4l2_loopback_buffer, list);
		if (buf->vb2_v4l2_buf.vb2_buf.state == VB2_BUF_STATE_ACTIVE)
			vb2_buffer_done(&buf->vb2_v4l2_buf.vb2_buf,
					VB2_BUF_STATE_ERROR);
	}
}

static const struct vb2_ops output_qops = {
	// clang-format off
	.queue_setup            = qops_queue_setup,
	.buf_init               = qops_buf_init,
	.buf_prepare            = qops_buf_prepare,
	.buf_finish             = qops_buf_finish,
	.buf_queue              = output_qops_buf_queue,
	.wait_prepare           = vb2_ops_wait_prepare,
	.wait_finish            = vb2_ops_wait_finish,
	.start_streaming        = output_qops_start_streaming,
	.stop_streaming         = output_qops_stop_streaming,
	// clang-format on
};

static void capture_qops_buf_queue(struct vb2_buffer *vb)
<<<<<<< HEAD
{
	struct video_device *vdev = vb2_get_drv_priv(vb->vb2_queue);
	struct v4l2_loopback_device *dev = video_get_drvdata(vdev);
	struct vb2_v4l2_buffer *vb_v4l2 = to_vb2_v4l2_buffer(vb);
	struct v4l2_loopback_buffer *buf = to_v4l2_loopback_buffer(vb_v4l2);

	list_add_tail(&buf->list, &dev->capture.active_bufs);

	if (!dev->capture.streaming)
		return;
	/* TODO: wake readers */
}

static int capture_qops_start_streaming(struct vb2_queue *q, unsigned int count)
{
	struct video_device *vdev = vb2_get_drv_priv(q);
	struct v4l2_loopback_device *dev = video_get_drvdata(vdev);

	dev->capture.streaming = 1;
	/* TODO: wake readers */

=======
{
	struct video_device *vdev = vb2_get_drv_priv(vb->vb2_queue);
	struct v4l2_loopback_device *dev = video_get_drvdata(vdev);
	struct vb2_v4l2_buffer *vb_v4l2 = to_vb2_v4l2_buffer(vb);
	struct v4l2_loopback_buffer *buf = to_v4l2_loopback_buffer(vb_v4l2);

	list_add_tail(&buf->list, &dev->capture.active_bufs);

	if (!dev->capture.streaming)
		return;
	/* TODO: wake readers */
}

static int capture_qops_start_streaming(struct vb2_queue *q, unsigned int count)
{
	struct video_device *vdev = vb2_get_drv_priv(q);
	struct v4l2_loopback_device *dev = video_get_drvdata(vdev);

	dev->capture.streaming = 1;
	/* TODO: wake readers */

>>>>>>> a11fa3fd
	return 0;
}

static void capture_qops_stop_streaming(struct vb2_queue *q)
{
	struct video_device *vdev = vb2_get_drv_priv(q);
	struct v4l2_loopback_device *dev = video_get_drvdata(vdev);
	struct v4l2_loopback_buffer *buf;
	struct list_head *pos, *n;

	list_for_each_safe (pos, n, &dev->capture.active_bufs) {
		buf = list_entry(pos, struct v4l2_loopback_buffer, list);
		if (buf->vb2_v4l2_buf.vb2_buf.state == VB2_BUF_STATE_ACTIVE)
			vb2_buffer_done(&buf->vb2_v4l2_buf.vb2_buf,
					VB2_BUF_STATE_ERROR);
	}
}

static const struct vb2_ops capture_qops = {
	// clang-format off
	.queue_setup            = qops_queue_setup,
	.buf_init               = qops_buf_init,
	.buf_prepare            = qops_buf_prepare,
	.buf_finish             = qops_buf_finish,
	.buf_queue              = capture_qops_buf_queue,
	.wait_prepare           = vb2_ops_wait_prepare,
	.wait_finish            = vb2_ops_wait_finish,
	.start_streaming        = capture_qops_start_streaming,
	.stop_streaming         = capture_qops_stop_streaming,
	// clang-format on
};

/* fills and register video device */
static int init_entity(struct v4l2_loopback_entity *entity, int nr, int type,
		       struct v4l2_loopback_device *dev)
{
	int is_output = (type == V4L2_CAP_VIDEO_OUTPUT) ? 1 : 0;
	struct video_device *vdev = &entity->vdev;
	struct vb2_queue *q = &entity->vidq;
	int err;

	snprintf(vdev->name, sizeof(vdev->name), dev->card_label);
	vdev->v4l2_dev = &dev->v4l2_dev;
	video_set_drvdata(vdev, dev);

#ifdef V4L2LOOPBACK_WITH_STD
	vdev->tvnorms = V4L2_STD_ALL;
#endif /* V4L2LOOPBACK_WITH_STD */

	vdev->vfl_type = VFL_TYPE_VIDEO;
	if (is_output) {
<<<<<<< HEAD
		vdev->fops = &output_fops;
		vdev->ioctl_ops = &output_ioctl_ops;
		vdev->vfl_dir = VFL_DIR_TX;
	} else {
		vdev->fops = &capture_fops;
		vdev->ioctl_ops = &capture_ioctl_ops;
		vdev->vfl_dir = VFL_DIR_RX;
=======
		vdev->vfl_dir = VFL_DIR_TX;
		vdev->fops = &output_fops;
		vdev->ioctl_ops = &output_ioctl_ops;
		q->ops = &output_qops;
	} else {
		vdev->vfl_dir = VFL_DIR_RX;
		vdev->fops = &capture_fops;
		vdev->ioctl_ops = &capture_ioctl_ops;
		q->ops = &capture_qops;
>>>>>>> a11fa3fd
	}
	vdev->release = &video_device_release_empty;
	vdev->minor = -1;
#if LINUX_VERSION_CODE >= KERNEL_VERSION(4, 7, 0)
	vdev->device_caps = type | V4L2_CAP_READWRITE | V4L2_CAP_STREAMING;
#endif /* >=linux-4.7.0 */

	if (debug > 1)
		vdev->dev_debug =
			V4L2_DEV_DEBUG_IOCTL | V4L2_DEV_DEBUG_IOCTL_ARG;
	q->type = type;
	q->io_modes = VB2_MMAP | VB2_USERPTR | VB2_DMABUF | VB2_WRITE;
	q->gfp_flags = 0;
	q->min_buffers_needed = 1;
	q->drv_priv = vdev;
	q->buf_struct_size = sizeof(struct v4l2_loopback_buffer);
	q->mem_ops = &vb2_vmalloc_memops;
	q->timestamp_flags = V4L2_BUF_FLAG_TIMESTAMP_MONOTONIC;
	q->lock = &entity->lock;

	err = vb2_queue_init(q);
	if (err < 0)
		return err;

<<<<<<< HEAD
	q->type = type;
	q->io_modes = VB2_MMAP | VB2_USERPTR | VB2_DMABUF | VB2_WRITE;
	q->gfp_flags = 0;
	q->min_buffers_needed = 1;
	q->drv_priv = vdev;
	q->buf_struct_size = sizeof(struct v4l2_loopback_buffer);
	q->mem_ops = &vb2_vmalloc_memops;
	q->timestamp_flags = V4L2_BUF_FLAG_TIMESTAMP_MONOTONIC;
	q->lock = &entity->lock;
	if (is_output)
		q->ops = &output_qops;
	else
		q->ops = &capture_qops;

	err = vb2_queue_init(q);
	if (err < 0)
		return err;

=======
>>>>>>> a11fa3fd
	INIT_LIST_HEAD(&entity->active_bufs);
	vdev->lock = q->lock;
	vdev->queue = q;

	MARK();

	/* register the device -> it creates /dev/video* */
	if (video_register_device(vdev, VFL_TYPE_VIDEO, nr) < 0) {
		printk(KERN_ERR
		       "v4l2loopback: failed video_register_device()\n");
		return -EFAULT;
	}

	v4l2loopback_create_sysfs(vdev);

	return 0;
}

/* init default capture parameters, only fps may be changed in future */
static void init_capture_param(struct v4l2_captureparm *capture_param)
{
	MARK();
	capture_param->capability = 0;
	capture_param->capturemode = 0;
	capture_param->extendedmode = 0;
	capture_param->readbuffers = max_buffers;
	capture_param->timeperframe.numerator = 1;
	capture_param->timeperframe.denominator = 30;
}

static void check_timers(struct v4l2_loopback_device *dev)
{
	if (!dev->ready_for_capture)
		return;

	if (dev->timeout_jiffies > 0 && !timer_pending(&dev->timeout_timer))
		mod_timer(&dev->timeout_timer, jiffies + dev->timeout_jiffies);
	if (dev->sustain_framerate && !timer_pending(&dev->sustain_timer))
		mod_timer(&dev->sustain_timer,
			  jiffies + dev->frame_jiffies * 3 / 2);
}
#ifdef HAVE_TIMER_SETUP
static void sustain_timer_clb(struct timer_list *t)
{
	struct v4l2_loopback_device *dev = from_timer(dev, t, sustain_timer);
#else
static void sustain_timer_clb(unsigned long nr)
{
	struct v4l2_loopback_device *dev =
		idr_find(&v4l2loopback_index_idr, nr);
#endif
	spin_lock(&dev->lock);
	if (dev->sustain_framerate) {
		dev->reread_count++;
		dprintkrw("reread: %d %d\n", dev->write_position,
			  dev->reread_count);
		if (dev->reread_count == 1)
			mod_timer(&dev->sustain_timer,
				  jiffies + max(1UL, dev->frame_jiffies / 2));
		else
			mod_timer(&dev->sustain_timer,
				  jiffies + dev->frame_jiffies);
		wake_up_all(&dev->read_event);
	}
	spin_unlock(&dev->lock);
}
#ifdef HAVE_TIMER_SETUP
static void timeout_timer_clb(struct timer_list *t)
{
	struct v4l2_loopback_device *dev = from_timer(dev, t, timeout_timer);
#else
static void timeout_timer_clb(unsigned long nr)
{
	struct v4l2_loopback_device *dev =
		idr_find(&v4l2loopback_index_idr, nr);
#endif
	spin_lock(&dev->lock);
	if (dev->timeout_jiffies > 0) {
		dev->timeout_happened = 1;
		mod_timer(&dev->timeout_timer, jiffies + dev->timeout_jiffies);
		wake_up_all(&dev->read_event);
	}
	spin_unlock(&dev->lock);
}

/* init loopback main structure */
#define DEFAULT_FROM_CONF(confmember, default_condition, default_value)        \
	((conf) ?                                                              \
		       ((conf->confmember default_condition) ? (default_value) :     \
							       (conf->confmember)) : \
		       default_value)

static int v4l2_loopback_add(struct v4l2_loopback_config *conf, int *ret_nr)
{
	struct v4l2_loopback_device *dev;
	struct v4l2_ctrl_handler *hdl;

	int err = -ENOMEM;

	int _max_width = DEFAULT_FROM_CONF(
		max_width, <= V4L2LOOPBACK_SIZE_MIN_WIDTH, max_width);
	int _max_height = DEFAULT_FROM_CONF(
		max_height, <= V4L2LOOPBACK_SIZE_MIN_HEIGHT, max_height);
	int _max_buffers = DEFAULT_FROM_CONF(max_buffers, <= 0, max_buffers);
	int _max_openers = DEFAULT_FROM_CONF(max_openers, <= 0, max_openers);

	int output_nr = -1, capture_nr = -1;
	if (conf) {
		if (conf->output_nr >= 0 && conf->capture_nr >= 0 &&
		    conf->output_nr == conf->capture_nr) {
			printk(KERN_ERR
			       "split OUTPUT and CAPTURE devices not yet supported.");
			printk(KERN_INFO
			       "both devices must have the same number (%d != %d).",
			       conf->output_nr, conf->capture_nr);
			return -EINVAL;
		}

		output_nr = conf->output_nr;
		capture_nr = conf->capture_nr;
	}

	dev = kzalloc(sizeof(*dev), GFP_KERNEL);
	if (!dev)
		return -ENOMEM;

	err = idr_alloc2(&v4l2loopback_index_idr, dev, &output_nr, &capture_nr);
	if (err)
		goto out_free_dev;

	dprintk("creating v4l2loopback-device %d:%d\n", output_nr, capture_nr);

	if (conf && conf->card_label && *(conf->card_label)) {
		snprintf(dev->card_label, sizeof(dev->card_label), "%s",
			 conf->card_label);
	} else {
		snprintf(dev->card_label, sizeof(dev->card_label),
			 "Dummy video device (0x%04X)", capture_nr);
	}
	snprintf(dev->v4l2_dev.name, sizeof(dev->v4l2_dev.name),
		 "v4l2loopback-%03d", capture_nr);

	err = v4l2_device_register(NULL, &dev->v4l2_dev);
	if (err)
		goto out_free_idr;
	MARK();

	init_capture_param(&dev->capture_param);
	set_timeperframe(dev, &dev->capture_param.timeperframe);
	dev->keep_format = 0;
	dev->sustain_framerate = 0;

	dev->max_width = _max_width;
	dev->max_height = _max_height;
	dev->max_openers = _max_openers;
	dev->buffers_number = dev->used_buffers = _max_buffers;

	dev->write_position = 0;

	MARK();
	spin_lock_init(&dev->lock);
	INIT_LIST_HEAD(&dev->outbufs_list);
	if (list_empty(&dev->outbufs_list)) {
		int i;

		for (i = 0; i < dev->used_buffers; ++i)
			list_add_tail(&dev->buffers[i].list_head,
				      &dev->outbufs_list);
	}
	memset(dev->bufpos2index, 0, sizeof(dev->bufpos2index));
	atomic_set(&dev->open_count, 0);
	dev->ready_for_capture = 0;
	dev->ready_for_output = 1;

	dev->buffer_size = 0;
	dev->image = NULL;
	dev->imagesize = 0;
#ifdef HAVE_TIMER_SETUP
	timer_setup(&dev->sustain_timer, sustain_timer_clb, 0);
	timer_setup(&dev->timeout_timer, timeout_timer_clb, 0);
#else
	setup_timer(&dev->sustain_timer, sustain_timer_clb, capture_nr);
	setup_timer(&dev->timeout_timer, timeout_timer_clb, capture_nr);
#endif
	dev->reread_count = 0;
	dev->timeout_jiffies = 0;
	dev->timeout_image = NULL;
	dev->timeout_happened = 0;

	hdl = &dev->ctrl_handler;
	err = v4l2_ctrl_handler_init(hdl, 4);
	if (err)
		goto out_free_idr;
	v4l2_ctrl_new_custom(hdl, &v4l2loopback_ctrl_keepformat, NULL);
	v4l2_ctrl_new_custom(hdl, &v4l2loopback_ctrl_sustainframerate, NULL);
	v4l2_ctrl_new_custom(hdl, &v4l2loopback_ctrl_timeout, NULL);
	v4l2_ctrl_new_custom(hdl, &v4l2loopback_ctrl_timeoutimageio, NULL);
	if (hdl->error) {
		err = hdl->error;
		goto out_free_handler;
	}
	dev->v4l2_dev.ctrl_handler = hdl;

	err = v4l2_ctrl_handler_setup(hdl);

	/* FIXME set buffers to 0 */

	/* Set initial format */
	dev->pix_format.width = 0; /* V4L2LOOPBACK_SIZE_DEFAULT_WIDTH; */
	dev->pix_format.height = 0; /* V4L2LOOPBACK_SIZE_DEFAULT_HEIGHT; */
	dev->pix_format.pixelformat = formats[0].fourcc;
	dev->pix_format.colorspace =
		V4L2_COLORSPACE_SRGB; /* do we need to set this ? */
	dev->pix_format.field = V4L2_FIELD_NONE;

	dev->buffer_size = PAGE_ALIGN(dev->pix_format.sizeimage);
	dprintk("buffer_size = %ld (=%d)\n", dev->buffer_size,
		dev->pix_format.sizeimage);
	allocate_buffers(dev);

	init_waitqueue_head(&dev->read_event);

	MARK();

	if (init_entity(&dev->output, output_nr, V4L2_CAP_VIDEO_OUTPUT, dev))
		goto out_free_handler;

	MARK();

	if (init_entity(&dev->capture, capture_nr, V4L2_CAP_VIDEO_CAPTURE, dev))
		goto out_unregister_output_vdev;

	MARK();
	if (ret_nr)
		*ret_nr = dev->capture.vdev.num;
	return 0;

out_unregister_output_vdev:
	video_unregister_device(&dev->output.vdev);
out_free_handler:
	v4l2_ctrl_handler_free(&dev->ctrl_handler);
out_free_idr:
	idr_remove(&v4l2loopback_index_idr, output_nr);
	idr_remove(&v4l2loopback_index_idr, capture_nr);
out_free_dev:
	kfree(dev);
	return err;
}

static void v4l2_loopback_remove(struct v4l2_loopback_device *dev)
{
	struct video_device *output_vdev = &dev->output.vdev;
	struct video_device *capture_vdev = &dev->capture.vdev;

	free_buffers(dev);

	v4l2loopback_remove_sysfs(output_vdev);
	video_unregister_device(output_vdev);
	video_device_release_empty(output_vdev);

	v4l2loopback_remove_sysfs(capture_vdev);
	video_unregister_device(capture_vdev);
	video_device_release_empty(capture_vdev);

	v4l2_device_unregister(&dev->v4l2_dev);
	v4l2_ctrl_handler_free(&dev->ctrl_handler);
	kfree(dev);
}

static long v4l2loopback_control_ioctl(struct file *file, unsigned int cmd,
				       unsigned long parm)
{
	struct v4l2_loopback_device *dev, *capture_dev, *output_dev;
	struct v4l2_loopback_config conf;
	struct v4l2_loopback_config *confptr = &conf;
	int device_nr;
	int ret;

	ret = mutex_lock_killable(&v4l2loopback_ctl_mutex);
	if (ret)
		return ret;

	ret = -EINVAL;
	switch (cmd) {
	default:
		ret = -ENOSYS;
		break;
		/* add a v4l2loopback device (pair), based on the user-provided specs */
	case V4L2LOOPBACK_CTL_ADD:
		if (parm) {
			if ((ret = copy_from_user(&conf, (void *)parm,
						  sizeof(conf))) < 0)
				break;
		} else
			confptr = NULL;
		ret = v4l2_loopback_add(confptr, &device_nr);
		if (ret >= 0)
			ret = device_nr;
		break;
		/* remove a v4l2loopback device (both capture and output) */
	case V4L2LOOPBACK_CTL_REMOVE:
		dev = v4l2loopback_lookup((int)parm);
		if (dev == NULL)
			ret = -ENODEV;
		else if (dev->open_count.counter > 0)
			ret = -EBUSY;
		else {
			idr_remove(&v4l2loopback_index_idr,
				   dev->output.vdev.num);
			idr_remove(&v4l2loopback_index_idr,
				   dev->capture.vdev.num);
			v4l2_loopback_remove(dev);
			ret = 0;
		};
		break;
		/* get information for a loopback device.
                 * this is mostly about limits (which cannot be queried directly with  VIDIOC_G_FMT and friends
                 */
	case V4L2LOOPBACK_CTL_QUERY:
		if (!parm)
			break;
		if ((ret = copy_from_user(&conf, (void *)parm, sizeof(conf))) <
		    0)
			break;

		output_dev = v4l2loopback_lookup(conf.output_nr);
		capture_dev = v4l2loopback_lookup(conf.capture_nr);
		/* get the device from either capture_nr or output_nr (whatever is valid) */
		dev = output_dev ? output_dev : capture_dev;
		if (dev == NULL)
			break;
		MARK();
		/* if we got two valid device pointers, make sure they refer to
		 * the same device (or bail out)
		 */
		if (output_dev && capture_dev && output_dev != capture_dev)
			break;
		MARK();

		/* v4l2_loopback_config identified a single device, so fetch the data */
		snprintf(conf.card_label, sizeof(conf.card_label), "%s",
			 dev->card_label);
		MARK();
		conf.output_nr = dev->output.vdev.num;
		conf.capture_nr = dev->capture.vdev.num;
		conf.max_width = dev->max_width;
		conf.max_height = dev->max_height;
		conf.max_buffers = dev->buffers_number;
		conf.max_openers = dev->max_openers;
		conf.debug = debug;
		MARK();
		if (copy_to_user((void *)parm, &conf, sizeof(conf))) {
			ret = -EFAULT;
			break;
		}
		MARK();
		ret = 0;
		;
		break;
	}

	MARK();
	mutex_unlock(&v4l2loopback_ctl_mutex);
	MARK();
	return ret;
}

/* LINUX KERNEL */

static const struct file_operations v4l2loopback_ctl_fops = {
	// clang-format off
	.owner		= THIS_MODULE,
	.open		= nonseekable_open,
	.unlocked_ioctl	= v4l2loopback_control_ioctl,
	.compat_ioctl	= v4l2loopback_control_ioctl,
	.llseek		= noop_llseek,
	// clang-format on
};

static struct miscdevice v4l2loopback_misc = {
	// clang-format off
	.minor		= MISC_DYNAMIC_MINOR,
	.name		= "v4l2loopback",
	.fops		= &v4l2loopback_ctl_fops,
	// clang-format on
};

static const struct v4l2_file_operations output_fops = {
	// clang-format off
	.owner		= THIS_MODULE,
	.open		= v4l2_fh_open,
	.release	= vb2_fop_release,
	.write		= vb2_fop_write,
	.poll		= vb2_fop_poll,
	.mmap		= vb2_fop_mmap,
	.unlocked_ioctl	= video_ioctl2,
	// clang-format on
};

static const struct v4l2_ioctl_ops output_ioctl_ops = {
	// clang-format off
	.vidioc_querycap		= vidioc_querycap,
	.vidioc_enum_framesizes		= vidioc_enum_framesizes,
	.vidioc_enum_frameintervals	= vidioc_enum_frameintervals,

	.vidioc_enum_output		= vidioc_enum_output,
	.vidioc_g_output		= vidioc_g_output,
	.vidioc_s_output		= vidioc_s_output,

	.vidioc_enum_fmt_vid_out	= vidioc_enum_fmt_out,
	.vidioc_g_fmt_vid_out		= vidioc_g_fmt_out,
	.vidioc_try_fmt_vid_out		= vidioc_try_fmt_out,
	.vidioc_s_fmt_vid_out		= vidioc_s_fmt_out,

<<<<<<< HEAD
#ifdef V4L2L_OVERLAY
	.vidioc_s_fmt_vid_overlay	= vidioc_s_fmt_overlay,
	.vidioc_g_fmt_vid_overlay	= vidioc_g_fmt_overlay,
#endif

#ifdef V4L2LOOPBACK_WITH_STD
	.vidioc_g_std			= vidioc_g_std,
	.vidioc_s_std			= vidioc_s_std,
	.vidioc_querystd		= vidioc_querystd,
=======
#ifdef V4L2LOOPBACK_WITH_STD
	.vidioc_g_std			= vidioc_g_std,
	.vidioc_s_std			= vidioc_s_std,
>>>>>>> a11fa3fd
#endif /* V4L2LOOPBACK_WITH_STD */

	.vidioc_g_parm			= vidioc_g_parm,
	.vidioc_s_parm			= vidioc_s_parm,

	.vidioc_reqbufs			= vb2_ioctl_reqbufs,
	.vidioc_create_bufs		= vb2_ioctl_create_bufs,
	.vidioc_prepare_buf		= vb2_ioctl_prepare_buf,
	.vidioc_querybuf		= vb2_ioctl_querybuf,
	.vidioc_qbuf			= vb2_ioctl_qbuf,
	.vidioc_dqbuf			= vb2_ioctl_dqbuf,
	.vidioc_streamon		= vb2_ioctl_streamon,
	.vidioc_streamoff		= vb2_ioctl_streamoff,
	.vidioc_expbuf			= vb2_ioctl_expbuf,

	.vidioc_subscribe_event		= vidioc_subscribe_event,
	.vidioc_unsubscribe_event	= v4l2_event_unsubscribe,
	// clang-format on
};

static const struct v4l2_file_operations capture_fops = {
	// clang-format off
	.owner		= THIS_MODULE,
	.open		= v4l2_fh_open,
	.release	= vb2_fop_release,
	.read		= vb2_fop_read,
	.poll		= vb2_fop_poll,
	.mmap		= vb2_fop_mmap,
	.unlocked_ioctl	= video_ioctl2,
	// clang-format on
};

static const struct v4l2_ioctl_ops capture_ioctl_ops = {
	// clang-format off
	.vidioc_querycap		= vidioc_querycap,
	.vidioc_enum_framesizes		= vidioc_enum_framesizes,
	.vidioc_enum_frameintervals	= vidioc_enum_frameintervals,

	.vidioc_enum_input		= vidioc_enum_input,
	.vidioc_g_input			= vidioc_g_input,
	.vidioc_s_input			= vidioc_s_input,

	.vidioc_enum_fmt_vid_cap	= vidioc_enum_fmt_cap,
	.vidioc_g_fmt_vid_cap		= vidioc_g_fmt_cap,
	.vidioc_s_fmt_vid_cap		= vidioc_s_fmt_cap,
	.vidioc_try_fmt_vid_cap		= vidioc_try_fmt_cap,

#ifdef V4L2L_OVERLAY
	.vidioc_s_fmt_vid_overlay	= vidioc_s_fmt_overlay,
	.vidioc_g_fmt_vid_overlay	= vidioc_g_fmt_overlay,
#endif

#ifdef V4L2LOOPBACK_WITH_STD
	.vidioc_s_std			= vidioc_s_std,
	.vidioc_g_std			= vidioc_g_std,
	.vidioc_querystd		= vidioc_querystd,
#endif /* V4L2LOOPBACK_WITH_STD */

	.vidioc_g_parm			= vidioc_g_parm,
	.vidioc_s_parm			= vidioc_s_parm,

	.vidioc_reqbufs			= vb2_ioctl_reqbufs,
	.vidioc_create_bufs		= vb2_ioctl_create_bufs,
	.vidioc_prepare_buf		= vb2_ioctl_prepare_buf,
	.vidioc_querybuf		= vb2_ioctl_querybuf,
	.vidioc_qbuf			= vb2_ioctl_qbuf,
	.vidioc_dqbuf			= vb2_ioctl_dqbuf,
	.vidioc_streamon		= vb2_ioctl_streamon,
	.vidioc_streamoff		= vb2_ioctl_streamoff,
	.vidioc_expbuf			= vb2_ioctl_expbuf,

	.vidioc_subscribe_event		= vidioc_subscribe_event,
	.vidioc_unsubscribe_event	= v4l2_event_unsubscribe,
	// clang-format on
};

static int free_device_cb(int id, void *ptr, void *data)
{
	struct v4l2_loopback_device *dev = ptr;

	/* Half-configured device instances are freed in v4l2_loopback_add(),
	 * so here we only have to deal with fully instanciated devices. In
	 * order to avoid double free, free only when id matches its output_nr.
	 */
	if (id == dev->output.vdev.num)
		v4l2_loopback_remove(dev);

	return 0;
}
static void free_devices(void)
{
	idr_for_each(&v4l2loopback_index_idr, &free_device_cb, NULL);
	idr_destroy(&v4l2loopback_index_idr);
}

static int v4l2loopback_init_module(void)
{
	int err;
	int i;
	MARK();

	err = misc_register(&v4l2loopback_misc);
	if (err < 0)
		return err;

	if (devices < 0) {
		devices = 1;

		/* try guessing the devices from the "video_nr" and "output_nr"
		 * parameters */
		for (i = MAX_DEVICES - 1; i >= 0; i--) {
			if (video_nr[i] >= 0 || output_nr[i] >= 0) {
				devices = i + 1;
				break;
			}
		}
	}

	if (devices > MAX_DEVICES) {
		devices = MAX_DEVICES;
		printk(KERN_INFO
		       "v4l2loopback: number of initial devices is limited to: %d\n",
		       MAX_DEVICES);
	}

	if (max_buffers > MAX_BUFFERS) {
		max_buffers = MAX_BUFFERS;
		printk(KERN_INFO
		       "v4l2loopback: number of buffers is limited to: %d\n",
		       MAX_BUFFERS);
	}

	if (max_openers < 0) {
		printk(KERN_INFO
		       "v4l2loopback: allowing %d openers rather than %d\n",
		       2, max_openers);
		max_openers = 2;
	}

	if (max_width < 1) {
		max_width = V4L2LOOPBACK_SIZE_DEFAULT_MAX_WIDTH;
		printk(KERN_INFO "v4l2loopback: using max_width %d\n",
		       max_width);
	}
	if (max_height < 1) {
		max_height = V4L2LOOPBACK_SIZE_DEFAULT_MAX_HEIGHT;
		printk(KERN_INFO "v4l2loopback: using max_height %d\n",
		       max_height);
	}

	/* kfree on module release */
	for (i = 0; i < devices; i++) {
		struct v4l2_loopback_config cfg = {
			// clang-format off
			.output_nr		= output_nr[i],
			.capture_nr		= video_nr[i],
			.max_width		= max_width,
			.max_height		= max_height,
			.max_buffers		= max_buffers,
			.max_openers		= max_openers,
			.debug			= debug,
			// clang-format on
		};
		cfg.card_label[0] = 0;
		if (card_label[i])
			snprintf(cfg.card_label, sizeof(cfg.card_label), "%s",
				 card_label[i]);
		err = v4l2_loopback_add(&cfg, video_nr + i);
		if (err) {
			free_devices();
			goto error;
		}
	}

	dprintk("module installed\n");

	printk(KERN_INFO "v4l2loopback driver version %d.%d.%d loaded\n",
	       // clang-format off
	       (V4L2LOOPBACK_VERSION_CODE >> 16) & 0xff,
	       (V4L2LOOPBACK_VERSION_CODE >>  8) & 0xff,
	       (V4L2LOOPBACK_VERSION_CODE      ) & 0xff);
	// clang-format on

	return 0;
error:
	misc_deregister(&v4l2loopback_misc);
	return err;
}

static void v4l2loopback_cleanup_module(void)
{
	MARK();
	/* unregister the device -> it deletes /dev/video* */
	free_devices();
	/* and get rid of /dev/v4l2loopback */
	misc_deregister(&v4l2loopback_misc);
	dprintk("module removed\n");
}

MODULE_ALIAS_MISCDEV(MISC_DYNAMIC_MINOR);

module_init(v4l2loopback_init_module);
module_exit(v4l2loopback_cleanup_module);<|MERGE_RESOLUTION|>--- conflicted
+++ resolved
@@ -386,10 +386,7 @@
 
 #define cd_to_loopdev(ptr) video_get_drvdata(to_video_device((ptr)))
 #define file_to_loopdev(ptr) video_get_drvdata(video_devdata((ptr)))
-<<<<<<< HEAD
-=======
 #define is_output(dev, vdev) (((vdev) == &(dev)->output.vdev) ? 1 : 0)
->>>>>>> a11fa3fd
 
 /* types of opener shows what opener wants to do with loopback */
 enum opener_type {
@@ -689,35 +686,11 @@
 	int labellen = (sizeof(cap->card) < sizeof(dev->card_label)) ?
 				     sizeof(cap->card) :
 				     sizeof(dev->card_label);
-<<<<<<< HEAD
-	__u32 capabilities = V4L2_CAP_STREAMING | V4L2_CAP_READWRITE;
-	__u32 device_caps;
-=======
->>>>>>> a11fa3fd
 
 	strlcpy(cap->driver, "v4l2 loopback", sizeof(cap->driver));
 	snprintf(cap->card, labellen, dev->card_label);
 	snprintf(cap->bus_info, sizeof(cap->bus_info),
 		 "platform:v4l2loopback-%03d", dev->capture.vdev.num);
-<<<<<<< HEAD
-
-#if LINUX_VERSION_CODE >= KERNEL_VERSION(4, 7, 0)
-	capabilities =
-		dev->output.vdev.device_caps | dev->capture.vdev.device_caps;
-	device_caps = vdev->device_caps;
-#else
-	capabilities |= V4L2_CAP_VIDEO_CAPTURE | V4L2_CAP_VIDEO_OUTPUT;
-	if (vdev == &dev->output.vdev) {
-		device_caps = capabilities & (~V4L2_CAP_VIDEO_CAPTURE);
-	} else {
-		device_caps = capabilities & (~V4L2_CAP_VIDEO_OUTPUT);
-	}
-#endif
-
-	cap->capabilities = capabilities;
-	cap->device_caps = device_caps;
-	cap->capabilities |= V4L2_CAP_DEVICE_CAPS;
-=======
 
 #if LINUX_VERSION_CODE >= KERNEL_VERSION(4, 7, 0)
 	cap->capabilities = dev->capture.vdev.device_caps |
@@ -731,7 +704,6 @@
 			   (is_output(dev, vdev) ? V4L2_CAP_VIDEO_OUTPUT :
 							 V4L2_CAP_VIDEO_CAPTURE);
 #endif /* >=linux-4.7.0 */
->>>>>>> a11fa3fd
 
 	memset(cap->reserved, 0, sizeof(cap->reserved));
 	return 0;
@@ -740,6 +712,7 @@
 static int vidioc_enum_framesizes(struct file *file, void *fh,
 				  struct v4l2_frmsizeenum *argp)
 {
+#warning handle pre-negotiated formats
 	struct v4l2_loopback_device *dev;
 
 	/* there can be only one... */
@@ -747,15 +720,6 @@
 		return -EINVAL;
 
 	dev = file_to_loopdev(file);
-<<<<<<< HEAD
-	if (dev->ready_for_capture) {
-		/* format has already been negotiated
-		 * cannot change during runtime
-		 */
-		if (argp->pixel_format != dev->pix_format.pixelformat)
-			return -EINVAL;
-=======
->>>>>>> a11fa3fd
 
 	if (NULL == format_by_fourcc(argp->pixel_format))
 		return -EINVAL;
@@ -814,10 +778,7 @@
 {
 	struct v4l2_loopback_device *dev;
 	MARK();
-<<<<<<< HEAD
-=======
-
->>>>>>> a11fa3fd
+
 	dev = file_to_loopdev(file);
 
 	if (f->index)
@@ -952,12 +913,8 @@
 static int vidioc_try_fmt_out(struct file *file, void *priv,
 			      struct v4l2_format *fmt)
 {
-<<<<<<< HEAD
-	struct video_device *vdev = video_devdata(file);
-	struct v4l2_loopback_device *dev = video_get_drvdata(vdev);
-=======
+#warning handle pre-negotiated formats
 	struct v4l2_loopback_device *dev = file_to_loopdev(file);
->>>>>>> a11fa3fd
 	__u32 w = fmt->fmt.pix.width;
 	__u32 h = fmt->fmt.pix.height;
 	__u32 pixfmt = fmt->fmt.pix.pixelformat;
@@ -969,7 +926,6 @@
 	h = h ? clamp_val(h, V4L2LOOPBACK_SIZE_MIN_HEIGHT, dev->max_height) :
 		      V4L2LOOPBACK_SIZE_DEFAULT_HEIGHT;
 	dprintk("trying image %dx%d\n", w, h);
-<<<<<<< HEAD
 
 	format = format_by_fourcc(pixfmt);
 	if (NULL == format)
@@ -983,21 +939,6 @@
 	if (V4L2_FIELD_ANY == fmt->fmt.pix.field)
 		fmt->fmt.pix.field = V4L2_FIELD_NONE;
 
-=======
-
-	format = format_by_fourcc(pixfmt);
-	if (NULL == format)
-		format = &formats[0];
-
-	pix_format_set_size(&fmt->fmt.pix, format, w, h);
-
-	fmt->fmt.pix.pixelformat = format->fourcc;
-	fmt->fmt.pix.colorspace = V4L2_COLORSPACE_SRGB;
-
-	if (V4L2_FIELD_ANY == fmt->fmt.pix.field)
-		fmt->fmt.pix.field = V4L2_FIELD_NONE;
-
->>>>>>> a11fa3fd
 	return 0;
 }
 
@@ -1009,12 +950,7 @@
 static int vidioc_s_fmt_out(struct file *file, void *priv,
 			    struct v4l2_format *fmt)
 {
-<<<<<<< HEAD
-	struct video_device *vdev = video_devdata(file);
-	struct v4l2_loopback_device *dev = video_get_drvdata(vdev);
-=======
 	struct v4l2_loopback_device *dev = file_to_loopdev(file);
->>>>>>> a11fa3fd
 	char buf[5];
 	int ret;
 	MARK();
@@ -1294,11 +1230,7 @@
 static int vidioc_g_input(struct file *file, void *fh, unsigned int *i)
 {
 	struct v4l2_loopback_device *dev = file_to_loopdev(file);
-<<<<<<< HEAD
-	if (!dev->announce_all_caps && !dev->ready_for_capture)
-=======
 	if (!dev->ready_for_capture)
->>>>>>> a11fa3fd
 		return -ENOTTY;
 	if (i)
 		*i = 0;
@@ -1311,11 +1243,7 @@
 static int vidioc_s_input(struct file *file, void *fh, unsigned int i)
 {
 	struct v4l2_loopback_device *dev = file_to_loopdev(file);
-<<<<<<< HEAD
-	if (!dev->announce_all_caps && !dev->ready_for_capture)
-=======
 	if (!dev->ready_for_capture)
->>>>>>> a11fa3fd
 		return -ENOTTY;
 	if (i == 0)
 		return 0;
@@ -1329,7 +1257,6 @@
 	case V4L2_EVENT_CTRL:
 		return v4l2_ctrl_subscribe_event(fh, sub);
 	}
-<<<<<<< HEAD
 
 	return -EINVAL;
 }
@@ -1378,56 +1305,6 @@
 		if (dev->buffer_size * dev->buffers_number == dev->imagesize)
 			return 0;
 
-=======
-
-	return -EINVAL;
-}
-
-/* init functions */
-/* frees buffers, if already allocated */
-static int free_buffers(struct v4l2_loopback_device *dev)
-{
-	MARK();
-	dprintk("freeing image@%p for dev:%p\n", dev ? dev->image : NULL, dev);
-	if (dev->image) {
-		vfree(dev->image);
-		dev->image = NULL;
-	}
-	if (dev->timeout_image) {
-		vfree(dev->timeout_image);
-		dev->timeout_image = NULL;
-	}
-	dev->imagesize = 0;
-
-	return 0;
-}
-/* frees buffers, if they are no longer needed */
-static void try_free_buffers(struct v4l2_loopback_device *dev)
-{
-	MARK();
-	if (0 == dev->open_count.counter && !dev->keep_format) {
-		free_buffers(dev);
-		dev->ready_for_capture = 0;
-		dev->buffer_size = 0;
-		dev->write_position = 0;
-	}
-}
-/* allocates buffers, if buffer_size is set */
-static int allocate_buffers(struct v4l2_loopback_device *dev)
-{
-	MARK();
-	/* vfree on close file operation in case no open handles left */
-	if (0 == dev->buffer_size)
-		return -EINVAL;
-
-	if (dev->image) {
-		dprintk("allocating buffers again: %ld %ld\n",
-			dev->buffer_size * dev->buffers_number, dev->imagesize);
-		/* FIXME: prevent double allocation more intelligently! */
-		if (dev->buffer_size * dev->buffers_number == dev->imagesize)
-			return 0;
-
->>>>>>> a11fa3fd
 		/* if there is only one writer, no problem should occur */
 		if (dev->open_count.counter == 1)
 			free_buffers(dev);
@@ -1471,12 +1348,6 @@
 		b->length = buffer_size;
 		b->field = V4L2_FIELD_NONE;
 		b->flags = 0;
-<<<<<<< HEAD
-#if LINUX_VERSION_CODE < KERNEL_VERSION(3, 6, 1)
-		b->input = 0;
-#endif
-=======
->>>>>>> a11fa3fd
 		b->m.offset = i * buffer_size;
 		b->memory = V4L2_MEMORY_MMAP;
 		b->sequence = 0;
@@ -1619,7 +1490,6 @@
 };
 
 static void capture_qops_buf_queue(struct vb2_buffer *vb)
-<<<<<<< HEAD
 {
 	struct video_device *vdev = vb2_get_drv_priv(vb->vb2_queue);
 	struct v4l2_loopback_device *dev = video_get_drvdata(vdev);
@@ -1641,29 +1511,6 @@
 	dev->capture.streaming = 1;
 	/* TODO: wake readers */
 
-=======
-{
-	struct video_device *vdev = vb2_get_drv_priv(vb->vb2_queue);
-	struct v4l2_loopback_device *dev = video_get_drvdata(vdev);
-	struct vb2_v4l2_buffer *vb_v4l2 = to_vb2_v4l2_buffer(vb);
-	struct v4l2_loopback_buffer *buf = to_v4l2_loopback_buffer(vb_v4l2);
-
-	list_add_tail(&buf->list, &dev->capture.active_bufs);
-
-	if (!dev->capture.streaming)
-		return;
-	/* TODO: wake readers */
-}
-
-static int capture_qops_start_streaming(struct vb2_queue *q, unsigned int count)
-{
-	struct video_device *vdev = vb2_get_drv_priv(q);
-	struct v4l2_loopback_device *dev = video_get_drvdata(vdev);
-
-	dev->capture.streaming = 1;
-	/* TODO: wake readers */
-
->>>>>>> a11fa3fd
 	return 0;
 }
 
@@ -1715,15 +1562,6 @@
 
 	vdev->vfl_type = VFL_TYPE_VIDEO;
 	if (is_output) {
-<<<<<<< HEAD
-		vdev->fops = &output_fops;
-		vdev->ioctl_ops = &output_ioctl_ops;
-		vdev->vfl_dir = VFL_DIR_TX;
-	} else {
-		vdev->fops = &capture_fops;
-		vdev->ioctl_ops = &capture_ioctl_ops;
-		vdev->vfl_dir = VFL_DIR_RX;
-=======
 		vdev->vfl_dir = VFL_DIR_TX;
 		vdev->fops = &output_fops;
 		vdev->ioctl_ops = &output_ioctl_ops;
@@ -1733,7 +1571,6 @@
 		vdev->fops = &capture_fops;
 		vdev->ioctl_ops = &capture_ioctl_ops;
 		q->ops = &capture_qops;
->>>>>>> a11fa3fd
 	}
 	vdev->release = &video_device_release_empty;
 	vdev->minor = -1;
@@ -1758,27 +1595,6 @@
 	if (err < 0)
 		return err;
 
-<<<<<<< HEAD
-	q->type = type;
-	q->io_modes = VB2_MMAP | VB2_USERPTR | VB2_DMABUF | VB2_WRITE;
-	q->gfp_flags = 0;
-	q->min_buffers_needed = 1;
-	q->drv_priv = vdev;
-	q->buf_struct_size = sizeof(struct v4l2_loopback_buffer);
-	q->mem_ops = &vb2_vmalloc_memops;
-	q->timestamp_flags = V4L2_BUF_FLAG_TIMESTAMP_MONOTONIC;
-	q->lock = &entity->lock;
-	if (is_output)
-		q->ops = &output_qops;
-	else
-		q->ops = &capture_qops;
-
-	err = vb2_queue_init(q);
-	if (err < 0)
-		return err;
-
-=======
->>>>>>> a11fa3fd
 	INIT_LIST_HEAD(&entity->active_bufs);
 	vdev->lock = q->lock;
 	vdev->queue = q;
@@ -2193,21 +2009,9 @@
 	.vidioc_try_fmt_vid_out		= vidioc_try_fmt_out,
 	.vidioc_s_fmt_vid_out		= vidioc_s_fmt_out,
 
-<<<<<<< HEAD
-#ifdef V4L2L_OVERLAY
-	.vidioc_s_fmt_vid_overlay	= vidioc_s_fmt_overlay,
-	.vidioc_g_fmt_vid_overlay	= vidioc_g_fmt_overlay,
-#endif
-
 #ifdef V4L2LOOPBACK_WITH_STD
 	.vidioc_g_std			= vidioc_g_std,
 	.vidioc_s_std			= vidioc_s_std,
-	.vidioc_querystd		= vidioc_querystd,
-=======
-#ifdef V4L2LOOPBACK_WITH_STD
-	.vidioc_g_std			= vidioc_g_std,
-	.vidioc_s_std			= vidioc_s_std,
->>>>>>> a11fa3fd
 #endif /* V4L2LOOPBACK_WITH_STD */
 
 	.vidioc_g_parm			= vidioc_g_parm,
