--- conflicted
+++ resolved
@@ -323,15 +323,6 @@
 		    "add {<flags>} [<outputdevice> [<capturedevice>]]"))
 		return;
 	dprintf(2,
-<<<<<<< HEAD
-		"\n <flags>  \tany of the following flags may be present"
-		"\n\t -n <name>           : pretty name for the device"
-		"\n\t -w <max_width>      : maximum allowed frame width"
-		"\n\t -h <max_height>     : maximum allowed frame height"
-		"\n\t -x <exclusive_caps> : whether to announce OUTPUT/CAPTURE capabilities exclusively"
-		"\n\t -b <buffers>        : buffers to queue"
-		"\n\t -v                  : verbose mode (print properties of device after successfully creating it)"
-=======
 		"\n   <flags>\tany of the following flags may be present"
 		"\n\t -n/--name <name>        : pretty name for the device"
 		"\n\t --min-width <w>         : minimum allowed frame width"
@@ -340,10 +331,8 @@
 		"\n\t -h/--max-height <h>     : maximum allowed frame height"
 		"\n\t -x/--exclusive-caps <x> : whether to announce OUTPUT/CAPTURE capabilities exclusively"
 		"\n\t -b/--buffers <num>      : buffers to queue"
-		"\n\t -o/--max-openers <num>  : maximum allowed concurrent openers"
 		"\n\t -v/--verbose            : verbose mode (print properties of device after successfully creating it)"
 		"\n\t -?/--help               : print this help and exit"
->>>>>>> 2f346004
 		"\n"
 		"\n  <outputdevice>\tif given, create a specific device (otherwise just create a free one)."
 		"\n          \teither specify a device name (e.g. '/dev/video1') or a device number ('1')."
@@ -562,14 +551,8 @@
 	       "\n\tmax_buffers      : %d"
 	       "\n\tdebug            : 0x%x"
 	       "\n",
-<<<<<<< HEAD
-	       cfg->capture_nr, cfg->output_nr, cfg->card_label, cfg->max_width,
-	       cfg->max_height, cfg->announce_all_caps, cfg->max_buffers,
-=======
 	       cfg->min_width, cfg->max_width, cfg->min_height, cfg->max_height,
-	       cfg->announce_all_caps, cfg->max_buffers, cfg->max_openers,
->>>>>>> 2f346004
-	       cfg->debug);
+	       cfg->announce_all_caps, cfg->max_buffers, cfg->debug);
 	MARK();
 }
 
@@ -1273,7 +1256,6 @@
 		{ "max-height", required_argument, NULL, 'h' },
 		{ "exclusive-caps", required_argument, NULL, 'x' },
 		{ "buffers", required_argument, NULL, 'b' },
-		{ "max-openers", required_argument, NULL, 'o' },
 		{ 0, 0, 0, 0 }
 	};
 	static const char list_options_short[] = "?he";
